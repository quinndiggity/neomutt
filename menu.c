--- conflicted
+++ resolved
@@ -30,7 +30,6 @@
 
 char* SearchBuffers[MENU_MAX];
 
-<<<<<<< HEAD
 /**
  * get_color - XXX
  */
@@ -52,6 +51,17 @@
     case MT_COLOR_INDEX_SUBJECT:
       color = ColorIndexSubjectList;
       break;
+#ifdef USE_NOTMUCH
+    case MT_COLOR_INDEX_TAG:
+      for (color = ColorIndexTagList; color; color = color->next)
+      {
+        const char * transform = hash_find(TagTransforms, color->pattern);
+        if (transform && (strncmp((const char *)(s+1),
+            transform, strlen(transform)) == 0))
+          return color->pair;
+      }
+      return 0;
+#endif
     default:
       return ColorDefs[type];
   }
@@ -65,27 +75,6 @@
 }
 
 static void print_enriched_string (int index, int attr, unsigned char *s, int do_color)
-=======
-#if 0 /* MERGE with "index-color" patch */
-static int
-get_color (int index, unsigned char *s)
-{
-#ifdef USE_NOTMUCH
-                case MT_COLOR_INDEX_TAG:
-                        for (color = ColorIndexTagList; color; color = color->next)
-                        {
-				const char * transform = hash_find(TagTransforms, color->pattern);
-				if (transform && (strncmp((const char *)(s+1),
-				    transform, strlen(transform)) == 0))
-					return color->pair;
-                        }
-                        return 0;
-#endif
-}
-#endif
-
-static void print_enriched_string (int attr, unsigned char *s, int do_color)
->>>>>>> 8ffa4732
 {
   wchar_t wc;
   size_t k;
