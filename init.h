/**
 * @file
 * Definitions of user variables, sort methods and commands
 *
 * @authors
 * Copyright (C) 1996-2002,2007,2010,2012-2013,2016 Michael R. Elkins <me@mutt.org>
 * Copyright (C) 2004 g10 Code GmbH
 *
 * @copyright
 * This program is free software: you can redistribute it and/or modify it under
 * the terms of the GNU General Public License as published by the Free Software
 * Foundation, either version 2 of the License, or (at your option) any later
 * version.
 *
 * This program is distributed in the hope that it will be useful, but WITHOUT
 * ANY WARRANTY; without even the implied warranty of MERCHANTABILITY or FITNESS
 * FOR A PARTICULAR PURPOSE.  See the GNU General Public License for more
 * details.
 *
 * You should have received a copy of the GNU General Public License along with
 * this program.  If not, see <http://www.gnu.org/licenses/>.
 */

#ifndef _MUTT_INIT_H
#define _MUTT_INIT_H

#ifdef _MAKEDOC
#include "config.h"
/* # include "makedoc_defs.h" include only documented options for Debian */
#else
#include <stddef.h>
#include "mutt/mutt.h"
#include "conn/conn.h"
#include "mutt.h"
#include "buffy.h"
#include "globals.h"
#include "group.h"
#include "history.h"
#include "mutt_commands.h"
#include "mutt_logging.h"
#include "mutt_options.h"
#include "mx.h"
#include "options.h"
#include "protos.h"
#include "sort.h"
#include "tags.h"
#ifdef USE_LUA
#include "mutt_lua.h"
#endif
#endif

// clang-format off
#ifndef _MAKEDOC
/* flags to parse_set() */
#define MUTT_SET_INV   (1 << 0) /**< default is to invert all vars */
#define MUTT_SET_UNSET (1 << 1) /**< default is to unset all vars */
#define MUTT_SET_RESET (1 << 2) /**< default is to reset all vars to default */

/* forced redraw/resort types + other flags */
#define R_NONE        0
#define R_INDEX       (1 << 0) /**< redraw the index menu (MENU_MAIN) */
#define R_PAGER       (1 << 1) /**< redraw the pager menu */
#define R_PAGER_FLOW  (1 << 2) /**< reflow line_info and redraw the pager menu */
#define R_RESORT      (1 << 3) /**< resort the mailbox */
#define R_RESORT_SUB  (1 << 4) /**< resort subthreads */
#define R_RESORT_INIT (1 << 5) /**< resort from scratch */
#define R_TREE        (1 << 6) /**< redraw the thread tree */
#define R_REFLOW      (1 << 7) /**< reflow window layout and full redraw */
#define R_SIDEBAR     (1 << 8) /**< redraw the sidebar */
#define R_MENU        (1 << 9) /**< redraw all menus */
#define R_BOTH        (R_INDEX | R_PAGER)
#define R_RESORT_BOTH (R_RESORT | R_RESORT_SUB)

/* general flags, to be OR'd with the R_ flags above (so keep shifting..) */
#define F_SENSITIVE   (1 << 10)

#define IS_SENSITIVE(x) (((x).flags & F_SENSITIVE) == F_SENSITIVE)

#define UL (unsigned long)
#define IP (intptr_t)
#endif /* _MAKEDOC */

#ifndef ISPELL
#define ISPELL "ispell"
#endif

/* This option is deprecated */
bool IgnoreLinearWhiteSpace = false;

struct Option MuttVars[] = {
  /*++*/

  { "abort_noattach", DT_QUAD, R_NONE, &AbortNoattach, MUTT_NO },
  /*
  ** .pp
  ** If set to \fIyes\fP, when composing messages containing the regular
  ** expression specified by $$abort_noattach_regex and no attachments are
  ** given, composition will be aborted. If set to \fIno\fP, composing messages
  ** as such will never be aborted.
  ** .pp
  ** Example:
  ** .ts
  ** set abort_noattach_regex = "\\<attach(|ed|ments?)\\>"
  ** .te
  */
  { "abort_noattach_regex",  DT_REGEX,  R_NONE, &AbortNoattachRegex, IP "\\<(attach|attached|attachments?)\\>" },
  /*
  ** .pp
  ** Specifies a regular expression to match against the body of the message, to
  ** determine if an attachment was mentioned but mistakenly forgotten.  If it
  ** matches, $$abort_noattach will be consulted to determine if message sending
  ** will be aborted.
  ** .pp
  ** Like other regular expressions in NeoMutt, the search is case sensitive
  ** if the pattern contains at least one upper case letter, and case
  ** insensitive otherwise.
  */
  { "abort_nosubject",  DT_QUAD, R_NONE, &AbortNosubject, MUTT_ASKYES },
  /*
  ** .pp
  ** If set to \fIyes\fP, when composing messages and no subject is given
  ** at the subject prompt, composition will be aborted.  If set to
  ** \fIno\fP, composing messages with no subject given at the subject
  ** prompt will never be aborted.
  */
  { "abort_unmodified", DT_QUAD, R_NONE, &AbortUnmodified, MUTT_YES },
  /*
  ** .pp
  ** If set to \fIyes\fP, composition will automatically abort after
  ** editing the message body if no changes are made to the file (this
  ** check only happens after the \fIfirst\fP edit of the file).  When set
  ** to \fIno\fP, composition will never be aborted.
  */
  { "alias_file",       DT_PATH, R_NONE, &AliasFile, IP "~/.neomuttrc" },
  /*
  ** .pp
  ** The default file in which to save aliases created by the
  ** \fC$<create-alias>\fP function. Entries added to this file are
  ** encoded in the character set specified by $$config_charset if it
  ** is \fIset\fP or the current character set otherwise.
  ** .pp
  ** \fBNote:\fP NeoMutt will not automatically source this file; you must
  ** explicitly use the ``$source'' command for it to be executed in case
  ** this option points to a dedicated alias file.
  ** .pp
  ** The default for this option is the currently used neomuttrc file, or
  ** ``~/.neomuttrc'' if no user neomuttrc was found.
  */
  { "alias_format",     DT_STRING,  R_NONE, &AliasFormat, IP "%4n %2f %t %-10a   %r" },
  /*
  ** .pp
  ** Specifies the format of the data displayed for the ``$alias'' menu.  The
  ** following \fCprintf(3)\fP-style sequences are available:
  ** .dl
  ** .dt %a .dd Alias name
  ** .dt %f .dd Flags - currently, a ``d'' for an alias marked for deletion
  ** .dt %n .dd Index number
  ** .dt %r .dd Address which alias expands to
  ** .dt %t .dd Character which indicates if the alias is tagged for inclusion
  ** .de
  */
  { "allow_8bit",       DT_BOOL, R_NONE, &Allow8bit, 1 },
  /*
  ** .pp
  ** Controls whether 8-bit data is converted to 7-bit using either Quoted-
  ** Printable or Base64 encoding when sending mail.
  */
  { "allow_ansi",      DT_BOOL, R_NONE, &AllowAnsi, 0 },
  /*
  ** .pp
  ** Controls whether ANSI color codes in messages (and color tags in
  ** rich text messages) are to be interpreted.
  ** Messages containing these codes are rare, but if this option is \fIset\fP,
  ** their text will be colored accordingly. Note that this may override
  ** your color choices, and even present a security problem, since a
  ** message could include a line like
  ** .ts
  ** [-- PGP output follows ...
  ** .te
  ** .pp
  ** and give it the same color as your attachment color (see also
  ** $$crypt_timestamp).
  */
  { "arrow_cursor",     DT_BOOL, R_MENU, &ArrowCursor, 0 },
  /*
  ** .pp
  ** When \fIset\fP, an arrow (``->'') will be used to indicate the current entry
  ** in menus instead of highlighting the whole line.  On slow network or modem
  ** links this will make response faster because there is less that has to
  ** be redrawn on the screen when moving to the next or previous entries
  ** in the menu.
  */
  { "ascii_chars",      DT_BOOL, R_BOTH, &AsciiChars, 0 },
  /*
  ** .pp
  ** If \fIset\fP, NeoMutt will use plain ASCII characters when displaying thread
  ** and attachment trees, instead of the default \fIACS\fP characters.
  */
#ifdef USE_NNTP
  { "ask_follow_up",    DT_BOOL, R_NONE, &AskFollowUp, 0 },
  /*
  ** .pp
  ** If set, NeoMutt will prompt you for follow-up groups before editing
  ** the body of an outgoing message.
  */
  { "ask_x_comment_to", DT_BOOL, R_NONE, &AskXCommentTo, 0 },
  /*
  ** .pp
  ** If set, NeoMutt will prompt you for x-comment-to field before editing
  ** the body of an outgoing message.
  */
#endif
  { "askbcc",           DT_BOOL, R_NONE, &Askbcc, 0 },
  /*
  ** .pp
  ** If \fIset\fP, NeoMutt will prompt you for blind-carbon-copy (Bcc) recipients
  ** before editing an outgoing message.
  */
  { "askcc",            DT_BOOL, R_NONE, &Askcc, 0 },
  /*
  ** .pp
  ** If \fIset\fP, NeoMutt will prompt you for carbon-copy (Cc) recipients before
  ** editing the body of an outgoing message.
  */
  { "assumed_charset", DT_STRING, R_NONE, &AssumedCharset, 0 },
  /*
  ** .pp
  ** This variable is a colon-separated list of character encoding
  ** schemes for messages without character encoding indication.
  ** Header field values and message body content without character encoding
  ** indication would be assumed that they are written in one of this list.
  ** By default, all the header fields and message body without any charset
  ** indication are assumed to be in ``us-ascii''.
  ** .pp
  ** For example, Japanese users might prefer this:
  ** .ts
  ** set assumed_charset="iso-2022-jp:euc-jp:shift_jis:utf-8"
  ** .te
  ** .pp
  ** However, only the first content is valid for the message body.
  */
  { "attach_charset",    DT_STRING,  R_NONE, &AttachCharset, 0 },
  /*
  ** .pp
  ** This variable is a colon-separated list of character encoding
  ** schemes for text file attachments. NeoMutt uses this setting to guess
  ** which encoding files being attached are encoded in to convert them to
  ** a proper character set given in $$send_charset.
  ** .pp
  ** If \fIunset\fP, the value of $$charset will be used instead.
  ** For example, the following configuration would work for Japanese
  ** text handling:
  ** .ts
  ** set attach_charset="iso-2022-jp:euc-jp:shift_jis:utf-8"
  ** .te
  ** .pp
  ** Note: for Japanese users, ``iso-2022-*'' must be put at the head
  ** of the value as shown above if included.
  */
<<<<<<< HEAD
  { "file_charset", DT_SYNONYM, R_NONE, UL "attach_charset", 0 },
  /*
   */
  { "attach_format",    DT_STRING,  R_NONE, UL &AttachFormat, UL "%u%D%I %t%4n %T%.40d%> [%.7m/%.10M, %.6e%?C?, %C?, %s] " },
=======
  { "attach_format",    DT_STRING,  R_NONE, &AttachFormat, IP "%u%D%I %t%4n %T%.40d%> [%.7m/%.10M, %.6e%?C?, %C?, %s] " },
>>>>>>> 6c995c77
  /*
  ** .pp
  ** This variable describes the format of the ``attachment'' menu.  The
  ** following \fCprintf(3)\fP-style sequences are understood:
  ** .dl
  ** .dt %C  .dd Charset
  ** .dt %c  .dd Requires charset conversion (``n'' or ``c'')
  ** .dt %D  .dd Deleted flag
  ** .dt %d  .dd Description (if none, falls back to %F)
  ** .dt %e  .dd MIME content-transfer-encoding
  ** .dt %f  .dd Filename
  ** .dt %F  .dd Filename in content-disposition header (if none, falls back to %f)
  ** .dt %I  .dd Disposition (``I'' for inline, ``A'' for attachment)
  ** .dt %m  .dd Major MIME type
  ** .dt %M  .dd MIME subtype
  ** .dt %n  .dd Attachment number
  ** .dt %Q  .dd ``Q'', if MIME part qualifies for attachment counting
  ** .dt %s  .dd Size
  ** .dt %T  .dd Graphic tree characters
  ** .dt %t  .dd Tagged flag
  ** .dt %u  .dd Unlink (=to delete) flag
  ** .dt %X  .dd Number of qualifying MIME parts in this part and its children
  **             (please see the ``$attachments'' section for possible speed effects)
  ** .dt %>X .dd Right justify the rest of the string and pad with character ``X''
  ** .dt %|X .dd Pad to the end of the line with character ``X''
  ** .dt %*X .dd Soft-fill with character ``X'' as pad
  ** .de
  ** .pp
  ** For an explanation of ``soft-fill'', see the $$index_format documentation.
  */
  { "attach_sep",       DT_STRING,  R_NONE, &AttachSep, IP "\n" },
  /*
  ** .pp
  ** The separator to add between attachments when operating (saving,
  ** printing, piping, etc) on a list of tagged attachments.
  */
  { "attach_split",     DT_BOOL, R_NONE, &AttachSplit, 1 },
  /*
  ** .pp
  ** If this variable is \fIunset\fP, when operating (saving, printing, piping,
  ** etc) on a list of tagged attachments, NeoMutt will concatenate the
  ** attachments and will operate on them as a single attachment. The
  ** $$attach_sep separator is added after each attachment. When \fIset\fP,
  ** NeoMutt will operate on the attachments one by one.
  */
  { "attribution",      DT_STRING,  R_NONE, &Attribution, IP "On %d, %n wrote:" },
  /*
  ** .pp
  ** This is the string that will precede a message which has been included
  ** in a reply.  For a full listing of defined \fCprintf(3)\fP-like sequences see
  ** the section on $$index_format.
  */
  { "attribution_locale", DT_STRING, R_NONE, &AttributionLocale, IP "" },
  /*
  ** .pp
  ** The locale used by \fCstrftime(3)\fP to format dates in the
  ** $attribution string.  Legal values are the strings your system
  ** accepts for the locale environment variable \fC$$$LC_TIME\fP.
  ** .pp
  ** This variable is to allow the attribution date format to be
  ** customized by recipient or folder using hooks.  By default, NeoMutt
  ** will use your locale environment, so there is no need to set
  ** this except to override that default.
  */
  { "auto_tag",         DT_BOOL, R_NONE, &AutoTag, 0 },
  /*
  ** .pp
  ** When \fIset\fP, functions in the \fIindex\fP menu which affect a message
  ** will be applied to all tagged messages (if there are any).  When
  ** unset, you must first use the \fC<tag-prefix>\fP function (bound to ``;''
  ** by default) to make the next function apply to all tagged messages.
  */
  { "autoedit",         DT_BOOL, R_NONE, &Autoedit, 0 },
  /*
  ** .pp
  ** When \fIset\fP along with $$edit_headers, NeoMutt will skip the initial
  ** send-menu (prompting for subject and recipients) and allow you to
  ** immediately begin editing the body of your
  ** message.  The send-menu may still be accessed once you have finished
  ** editing the body of your message.
  ** .pp
  ** \fBNote:\fP when this option is \fIset\fP, you cannot use send-hooks that depend
  ** on the recipients when composing a new (non-reply) message, as the initial
  ** list of recipients is empty.
  ** .pp
  ** Also see $$fast_reply.
  */
  { "beep",             DT_BOOL, R_NONE, &Beep, 1 },
  /*
  ** .pp
  ** When this variable is \fIset\fP, NeoMutt will beep when an error occurs.
  */
  { "beep_new",         DT_BOOL, R_NONE, &BeepNew, 0 },
  /*
  ** .pp
  ** When this variable is \fIset\fP, NeoMutt will beep whenever it prints a message
  ** notifying you of new mail.  This is independent of the setting of the
  ** $$beep variable.
  */
  { "bounce",   DT_QUAD, R_NONE, &Bounce, MUTT_ASKYES },
  /*
  ** .pp
  ** Controls whether you will be asked to confirm bouncing messages.
  ** If set to \fIyes\fP you don't get asked if you want to bounce a
  ** message. Setting this variable to \fIno\fP is not generally useful,
  ** and thus not recommended, because you are unable to bounce messages.
  */
  { "bounce_delivered", DT_BOOL, R_NONE, &BounceDelivered, 1 },
  /*
  ** .pp
  ** When this variable is \fIset\fP, NeoMutt will include Delivered-To headers when
  ** bouncing messages.  Postfix users may wish to \fIunset\fP this variable.
  ** .pp
  ** \fBNote:\fP On Debian systems, this option is unset by default in
  ** /etc/Muttrc.
  */
  { "braille_friendly", DT_BOOL, R_NONE, &BrailleFriendly, 0 },
  /*
  ** .pp
  ** When this variable is \fIset\fP, NeoMutt will place the cursor at the beginning
  ** of the current line in menus, even when the $$arrow_cursor variable
  ** is \fIunset\fP, making it easier for blind persons using Braille displays to
  ** follow these menus.  The option is \fIunset\fP by default because many
  ** visual terminals don't permit making the cursor invisible.
  */
#ifdef USE_NNTP
  { "catchup_newsgroup", DT_QUAD, R_NONE, &CatchupNewsgroup, MUTT_ASKYES },
  /*
  ** .pp
  ** If this variable is \fIset\fP, NeoMutt will mark all articles in newsgroup
  ** as read when you quit the newsgroup (catchup newsgroup).
  */
#endif
#ifdef USE_SSL
  { "certificate_file", DT_PATH, R_NONE, &CertificateFile, IP "~/.mutt_certificates" },
  /*
  ** .pp
  ** This variable specifies the file where the certificates you trust
  ** are saved. When an unknown certificate is encountered, you are asked
  ** if you accept it or not. If you accept it, the certificate can also
  ** be saved in this file and further connections are automatically
  ** accepted.
  ** .pp
  ** You can also manually add CA certificates in this file. Any server
  ** certificate that is signed with one of these CA certificates is
  ** also automatically accepted.
  ** .pp
  ** Example:
  ** .ts
  ** set certificate_file=~/.neomutt/certificates
  ** .te
  **
  */
#endif
  { "change_folder_next", DT_BOOL, R_NONE, &ChangeFolderNext, 0 },
  /*
  ** .pp
  ** When this variable is \fIset\fP, the \fC<change-folder>\fP function
  ** mailbox suggestion will start at the next folder in your ``$mailboxes''
  ** list, instead of starting at the first folder in the list.
  */
  { "charset",          DT_STRING,  R_NONE, &Charset, 0 },
  /*
  ** .pp
  ** Character set your terminal uses to display and enter textual data.
  ** It is also the fallback for $$send_charset.
  ** .pp
  ** Upon startup NeoMutt tries to derive this value from environment variables
  ** such as \fC$$$LC_CTYPE\fP or \fC$$$LANG\fP.
  ** .pp
  ** \fBNote:\fP It should only be set in case NeoMutt isn't able to determine the
  ** character set used correctly.
  */
  { "check_mbox_size",  DT_BOOL, R_NONE, &CheckMboxSize, 0 },
  /*
  ** .pp
  ** When this variable is \fIset\fP, NeoMutt will use file size attribute instead of
  ** access time when checking for new mail in mbox and mmdf folders.
  ** .pp
  ** This variable is \fIunset\fP by default and should only be enabled when
  ** new mail detection for these folder types is unreliable or doesn't work.
  ** .pp
  ** Note that enabling this variable should happen before any ``$mailboxes''
  ** directives occur in configuration files regarding mbox or mmdf folders
  ** because NeoMutt needs to determine the initial new mail status of such a
  ** mailbox by performing a fast mailbox scan when it is defined.
  ** Afterwards the new mail status is tracked by file size changes.
  */
  { "check_new",        DT_BOOL, R_NONE, &CheckNew, 1 },
  /*
  ** .pp
  ** \fBNote:\fP this option only affects \fImaildir\fP and \fIMH\fP style
  ** mailboxes.
  ** .pp
  ** When \fIset\fP, NeoMutt will check for new mail delivered while the
  ** mailbox is open.  Especially with MH mailboxes, this operation can
  ** take quite some time since it involves scanning the directory and
  ** checking each file to see if it has already been looked at.  If
  ** this variable is \fIunset\fP, no check for new mail is performed
  ** while the mailbox is open.
  */
  { "collapse_all",     DT_BOOL, R_NONE, &CollapseAll, 0 },
  /*
  ** .pp
  ** When \fIset\fP, NeoMutt will collapse all threads when entering a folder.
  */
  { "collapse_flagged", DT_BOOL, R_NONE, &CollapseFlagged, 1 },
  /*
  ** .pp
  ** When \fIunset\fP, NeoMutt will not collapse a thread if it contains any
  ** flagged messages.
  */
  { "collapse_unread",  DT_BOOL, R_NONE, &CollapseUnread, 1 },
  /*
  ** .pp
  ** When \fIunset\fP, NeoMutt will not collapse a thread if it contains any
  ** unread messages.
  */
  { "compose_format",   DT_STRING,  R_MENU, &ComposeFormat, IP "-- NeoMutt: Compose  [Approx. msg size: %l   Atts: %a]%>-" },
  /*
  ** .pp
  ** Controls the format of the status line displayed in the ``compose''
  ** menu.  This string is similar to $$status_format, but has its own
  ** set of \fCprintf(3)\fP-like sequences:
  ** .dl
  ** .dt %a .dd Total number of attachments
  ** .dt %h .dd Local hostname
  ** .dt %l .dd Approximate size (in bytes) of the current message
  ** .dt %v .dd NeoMutt version string
  ** .de
  ** .pp
  ** See the text describing the $$status_format option for more
  ** information on how to set $$compose_format.
  */
  { "config_charset",   DT_STRING,  R_NONE, &ConfigCharset, 0 },
  /*
  ** .pp
  ** When defined, NeoMutt will recode commands in rc files from this
  ** encoding to the current character set as specified by $$charset
  ** and aliases written to $$alias_file from the current character set.
  ** .pp
  ** Please note that if setting $$charset it must be done before
  ** setting $$config_charset.
  ** .pp
  ** Recoding should be avoided as it may render unconvertable
  ** characters as question marks which can lead to undesired
  ** side effects (for example in regular expressions).
  */
  { "confirmappend",    DT_BOOL, R_NONE, &Confirmappend, 1 },
  /*
  ** .pp
  ** When \fIset\fP, NeoMutt will prompt for confirmation when appending messages to
  ** an existing mailbox.
  */
  { "confirmcreate",    DT_BOOL, R_NONE, &Confirmcreate, 1 },
  /*
  ** .pp
  ** When \fIset\fP, NeoMutt will prompt for confirmation when saving messages to a
  ** mailbox which does not yet exist before creating it.
  */
  { "connect_timeout",  DT_NUMBER, R_NONE, &ConnectTimeout, 30 },
  /*
  ** .pp
  ** Causes NeoMutt to timeout a network connection (for IMAP, POP or SMTP) after this
  ** many seconds if the connection is not able to be established.  A negative
  ** value causes NeoMutt to wait indefinitely for the connection attempt to succeed.
  */
  { "content_type",     DT_STRING, R_NONE, &ContentType, IP "text/plain" },
  /*
  ** .pp
  ** Sets the default Content-Type for the body of newly composed messages.
  */
  { "copy",             DT_QUAD, R_NONE, &Copy, MUTT_YES },
  /*
  ** .pp
  ** This variable controls whether or not copies of your outgoing messages
  ** will be saved for later references.  Also see $$record,
  ** $$save_name, $$force_name and ``$fcc-hook''.
  */
  { "crypt_autoencrypt",        DT_BOOL, R_NONE, &CryptAutoencrypt, 0 },
  /*
  ** .pp
  ** Setting this variable will cause NeoMutt to always attempt to PGP
  ** encrypt outgoing messages.  This is probably only useful in
  ** connection to the ``$send-hook'' command.  It can be overridden
  ** by use of the pgp menu, when encryption is not required or
  ** signing is requested as well.  If $$smime_is_default is \fIset\fP,
  ** then OpenSSL is used instead to create S/MIME messages and
  ** settings can be overridden by use of the smime menu instead.
  ** (Crypto only)
  */
  { "crypt_autopgp",    DT_BOOL, R_NONE, &CryptAutopgp, 1 },
  /*
  ** .pp
  ** This variable controls whether or not NeoMutt may automatically enable
  ** PGP encryption/signing for messages.  See also $$crypt_autoencrypt,
  ** $$crypt_replyencrypt,
  ** $$crypt_autosign, $$crypt_replysign and $$smime_is_default.
  */
  { "crypt_autosign",   DT_BOOL, R_NONE, &CryptAutosign, 0 },
  /*
  ** .pp
  ** Setting this variable will cause NeoMutt to always attempt to
  ** cryptographically sign outgoing messages.  This can be overridden
  ** by use of the pgp menu, when signing is not required or
  ** encryption is requested as well. If $$smime_is_default is \fIset\fP,
  ** then OpenSSL is used instead to create S/MIME messages and settings can
  ** be overridden by use of the smime menu instead of the pgp menu.
  ** (Crypto only)
  */
  { "crypt_autosmime",  DT_BOOL, R_NONE, &CryptAutosmime, 1 },
  /*
  ** .pp
  ** This variable controls whether or not NeoMutt may automatically enable
  ** S/MIME encryption/signing for messages. See also $$crypt_autoencrypt,
  ** $$crypt_replyencrypt,
  ** $$crypt_autosign, $$crypt_replysign and $$smime_is_default.
  */
  { "crypt_confirmhook",        DT_BOOL, R_NONE, &CryptConfirmhook, 1 },
  /*
  ** .pp
  ** If set, then you will be prompted for confirmation of keys when using
  ** the \fIcrypt-hook\fP command.  If unset, no such confirmation prompt will
  ** be presented.  This is generally considered unsafe, especially where
  ** typos are concerned.
  */
  { "crypt_opportunistic_encrypt", DT_BOOL, R_NONE, &CryptOpportunisticEncrypt, 0 },
  /*
  ** .pp
  ** Setting this variable will cause NeoMutt to automatically enable and
  ** disable encryption, based on whether all message recipient keys
  ** can be located by NeoMutt.
  ** .pp
  ** When this option is enabled, NeoMutt will enable/disable encryption
  ** each time the TO, CC, and BCC lists are edited.  If
  ** $$edit_headers is set, NeoMutt will also do so each time the message
  ** is edited.
  ** .pp
  ** While this is set, encryption can't be manually enabled/disabled.
  ** The pgp or smime menus provide a selection to temporarily disable
  ** this option for the current message.
  ** .pp
  ** If $$crypt_autoencrypt or $$crypt_replyencrypt enable encryption for
  ** a message, this option will be disabled for that message.  It can
  ** be manually re-enabled in the pgp or smime menus.
  ** (Crypto only)
  */
  { "crypt_replyencrypt",       DT_BOOL, R_NONE, &CryptReplyencrypt, 1 },
  /*
  ** .pp
  ** If \fIset\fP, automatically PGP or OpenSSL encrypt replies to messages which are
  ** encrypted.
  ** (Crypto only)
  */
  { "crypt_replysign",  DT_BOOL, R_NONE, &CryptReplysign, 0 },
  /*
  ** .pp
  ** If \fIset\fP, automatically PGP or OpenSSL sign replies to messages which are
  ** signed.
  ** .pp
  ** \fBNote:\fP this does not work on messages that are encrypted
  ** \fIand\fP signed!
  ** (Crypto only)
  */
  { "crypt_replysignencrypted", DT_BOOL, R_NONE, &CryptReplysignencrypted, 0 },
  /*
  ** .pp
  ** If \fIset\fP, automatically PGP or OpenSSL sign replies to messages
  ** which are encrypted. This makes sense in combination with
  ** $$crypt_replyencrypt, because it allows you to sign all
  ** messages which are automatically encrypted.  This works around
  ** the problem noted in $$crypt_replysign, that NeoMutt is not able
  ** to find out whether an encrypted message is also signed.
  ** (Crypto only)
  */
  { "crypt_timestamp", DT_BOOL, R_NONE, &CryptTimestamp, 1 },
  /*
  ** .pp
  ** If \fIset\fP, NeoMutt will include a time stamp in the lines surrounding
  ** PGP or S/MIME output, so spoofing such lines is more difficult.
  ** If you are using colors to mark these lines, and rely on these,
  ** you may \fIunset\fP this setting.
  ** (Crypto only)
  */
  { "crypt_use_gpgme",  DT_BOOL, R_NONE, &CryptUseGpgme, 0 },
  /*
  ** .pp
  ** This variable controls the use of the GPGME-enabled crypto backends.
  ** If it is \fIset\fP and NeoMutt was built with gpgme support, the gpgme code for
  ** S/MIME and PGP will be used instead of the classic code.  Note that
  ** you need to set this option in .neomuttrc; it won't have any effect when
  ** used interactively.
  ** .pp
  ** Note that the GPGME backend does not support creating old-style inline
  ** (traditional) PGP encrypted or signed messages (see $$pgp_autoinline).
  */
  { "crypt_use_pka", DT_BOOL, R_NONE, &CryptUsePka, 0 },
  /*
  ** .pp
  ** Controls whether NeoMutt uses PKA
  ** (see http://www.g10code.de/docs/pka-intro.de.pdf) during signature
  ** verification (only supported by the GPGME backend).
  */
  { "crypt_verify_sig", DT_QUAD, R_NONE, &CryptVerifySig, MUTT_YES },
  /*
  ** .pp
  ** If \fI``yes''\fP, always attempt to verify PGP or S/MIME signatures.
  ** If \fI``ask-*''\fP, ask whether or not to verify the signature.
  ** If \fI``no''\fP, never attempt to verify cryptographic signatures.
  ** (Crypto only)
  */
  { "date_format",      DT_STRING,  R_MENU, &DateFormat, IP "!%a, %b %d, %Y at %I:%M:%S%p %Z" },
  /*
  ** .pp
  ** This variable controls the format of the date printed by the ``%d''
  ** sequence in $$index_format.  This is passed to the \fCstrftime(3)\fP
  ** function to process the date, see the man page for the proper syntax.
  ** .pp
  ** Unless the first character in the string is a bang (``!''), the month
  ** and week day names are expanded according to the locale.
  ** If the first character in the string is a
  ** bang, the bang is discarded, and the month and week day names in the
  ** rest of the string are expanded in the \fIC\fP locale (that is in US
  ** English).
  */
  { "debug_file", DT_PATH, R_NONE, &DebugFile, IP "~/.neomuttdebug" },
  /*
  ** .pp
  ** The location prefix of the debug file, 0 is append to the debug file
  ** Old debug files are renamed with the prefix 1, 2, 3 and 4.
  ** See ``debug_level'' for more detail.
  */
  { "debug_level", DT_NUMBER, R_NONE, &DebugLevel, 0 },
  /*
  ** .pp
  ** The debug level. Note: to debug the early startup process (before the
  ** configuration is loaded), ``-d'' neomutt argument must be used.
  ** debug_level/debug_file are ignored until it's read from the configuration
  ** file.
  */
  { "default_hook",     DT_STRING,  R_NONE, &DefaultHook, IP "~f %s !~P | (~P ~C %s)" },
  /*
  ** .pp
  ** This variable controls how ``$message-hook'', ``$reply-hook'', ``$send-hook'',
  ** ``$send2-hook'', ``$save-hook'', and ``$fcc-hook'' will
  ** be interpreted if they are specified with only a simple regex,
  ** instead of a matching pattern.  The hooks are expanded when they are
  ** declared, so a hook will be interpreted according to the value of this
  ** variable at the time the hook is declared.
  ** .pp
  ** The default value matches
  ** if the message is either from a user matching the regular expression
  ** given, or if it is from you (if the from address matches
  ** ``$alternates'') and is to or cc'ed to a user matching the given
  ** regular expression.
  */
  { "delete",           DT_QUAD, R_NONE, &Delete, MUTT_ASKYES },
  /*
  ** .pp
  ** Controls whether or not messages are really deleted when closing or
  ** synchronizing a mailbox.  If set to \fIyes\fP, messages marked for
  ** deleting will automatically be purged without prompting.  If set to
  ** \fIno\fP, messages marked for deletion will be kept in the mailbox.
  */
  { "delete_untag",     DT_BOOL, R_NONE, &DeleteUntag, 1 },
  /*
  ** .pp
  ** If this option is \fIset\fP, NeoMutt will untag messages when marking them
  ** for deletion.  This applies when you either explicitly delete a message,
  ** or when you save it to another folder.
  */
  { "digest_collapse",  DT_BOOL, R_NONE, &DigestCollapse, 1 },
  /*
  ** .pp
  ** If this option is \fIset\fP, NeoMutt's received-attachments menu will not show the subparts of
  ** individual messages in a multipart/digest.  To see these subparts, press ``v'' on that menu.
  */
  { "display_filter",   DT_PATH, R_PAGER, &DisplayFilter, IP "" },
  /*
  ** .pp
  ** When set, specifies a command used to filter messages.  When a message
  ** is viewed it is passed as standard input to $$display_filter, and the
  ** filtered message is read from the standard output.
  ** .pp
  ** When preparing the message, NeoMutt inserts some escape sequences into the
  ** text.  They are of the form: \fC<esc>]9;XXX<bel>\fP where "XXX" is a random
  ** 64-bit number.
  ** .pp
  ** If these escape sequences interfere with your filter, they can be removed
  ** using a tool like \fCansifilter\fP or \fCsed 's/^\x1b]9;[0-9]\+\x7//'\fP
  ** .pp
  ** If they are removed, then PGP and MIME headers will no longer be coloured.
  ** This can be fixed by adding this to your config:
  ** \fCcolor body magenta default '^\[-- .* --\]$$'\fP.
  */
  { "dsn_notify",       DT_STRING,  R_NONE, &DsnNotify, IP "" },
  /*
  ** .pp
  ** This variable sets the request for when notification is returned.  The
  ** string consists of a comma separated list (no spaces!) of one or more
  ** of the following: \fInever\fP, to never request notification,
  ** \fIfailure\fP, to request notification on transmission failure,
  ** \fIdelay\fP, to be notified of message delays, \fIsuccess\fP, to be
  ** notified of successful transmission.
  ** .pp
  ** Example:
  ** .ts
  ** set dsn_notify="failure,delay"
  ** .te
  ** .pp
  ** \fBNote:\fP when using $$sendmail for delivery, you should not enable
  ** this unless you are either using Sendmail 8.8.x or greater or a MTA
  ** providing a \fCsendmail(1)\fP-compatible interface supporting the \fC-N\fP option
  ** for DSN. For SMTP delivery, DSN support is auto-detected so that it
  ** depends on the server whether DSN will be used or not.
  */
  { "dsn_return",       DT_STRING,  R_NONE, &DsnReturn, IP "" },
  /*
  ** .pp
  ** This variable controls how much of your message is returned in DSN
  ** messages.  It may be set to either \fIhdrs\fP to return just the
  ** message header, or \fIfull\fP to return the full message.
  ** .pp
  ** Example:
  ** .ts
  ** set dsn_return=hdrs
  ** .te
  ** .pp
  ** \fBNote:\fP when using $$sendmail for delivery, you should not enable
  ** this unless you are either using Sendmail 8.8.x or greater or a MTA
  ** providing a \fCsendmail(1)\fP-compatible interface supporting the \fC-R\fP option
  ** for DSN. For SMTP delivery, DSN support is auto-detected so that it
  ** depends on the server whether DSN will be used or not.
  */
  { "duplicate_threads",        DT_BOOL, R_RESORT|R_RESORT_INIT|R_INDEX, &DuplicateThreads, 1 },
  /*
  ** .pp
  ** This variable controls whether NeoMutt, when $$sort is set to \fIthreads\fP, threads
  ** messages with the same Message-Id together.  If it is \fIset\fP, it will indicate
  ** that it thinks they are duplicates of each other with an equals sign
  ** in the thread tree.
  */
  { "edit_headers",     DT_BOOL, R_NONE, &EditHeaders, 0 },
  /*
  ** .pp
  ** This option allows you to edit the header of your outgoing messages
  ** along with the body of your message.
  ** .pp
  ** Although the compose menu may have localized header labels, the
  ** labels passed to your editor will be standard RFC2822 headers,
  ** (e.g. To:, Cc:, Subject:).  Headers added in your editor must
  ** also be RFC2822 headers, or one of the pseudo headers listed in
  ** ``$edit-header''.  NeoMutt will not understand localized header
  ** labels, just as it would not when parsing an actual email.
  ** .pp
  ** \fBNote\fP that changes made to the References: and Date: headers are
  ** ignored for interoperability reasons.
  */
  { "editor",           DT_PATH, R_NONE, &Editor, IP "vi" },
  /*
  ** .pp
  ** This variable specifies which editor is used by NeoMutt.
  ** It defaults to the value of the \fC$$$VISUAL\fP, or \fC$$$EDITOR\fP, environment
  ** variable, or to the string ``/usr/bin/editor'' if neither of those are set.
  ** .pp
  ** The \fC$$editor\fP string may contain a \fI%s\fP escape, which will be replaced by the name
  ** of the file to be edited.  If the \fI%s\fP escape does not appear in \fC$$editor\fP, a
  ** space and the name to be edited are appended.
  ** .pp
  ** The resulting string is then executed by running
  ** .ts
  ** sh -c 'string'
  ** .te
  ** .pp
  ** where \fIstring\fP is the expansion of \fC$$editor\fP described above.
  */
  { "empty_subject",    DT_STRING, R_NONE, &EmptySubject, IP "Re: your mail" },
  /*
  ** .pp
  ** This variable specifies the subject to be used when replying to an email
  ** with an empty subject.  It defaults to "Re: your mail".
  */
  { "encode_from",      DT_BOOL, R_NONE, &EncodeFrom, 0 },
  /*
  ** .pp
  ** When \fIset\fP, NeoMutt will quoted-printable encode messages when
  ** they contain the string ``From '' (note the trailing space) in the beginning of a line.
  ** This is useful to avoid the tampering certain mail delivery and transport
  ** agents tend to do with messages (in order to prevent tools from
  ** misinterpreting the line as a mbox message separator).
  */
#ifdef USE_SSL_OPENSSL
  { "entropy_file",     DT_PATH, R_NONE, &EntropyFile, 0 },
  /*
  ** .pp
  ** The file which includes random data that is used to initialize SSL
  ** library functions.
  */
#endif
  { "envelope_from_address", DT_ADDRESS, R_NONE, &EnvelopeFromAddress, 0 },
  /*
  ** .pp
  ** Manually sets the \fIenvelope\fP sender for outgoing messages.
  ** This value is ignored if $$use_envelope_from is \fIunset\fP.
  */
  { "escape",           DT_STRING,  R_NONE, &Escape, IP "~" },
  /*
  ** .pp
  ** Escape character to use for functions in the built-in editor.
  */
  { "fast_reply",       DT_BOOL, R_NONE, &FastReply, 0 },
  /*
  ** .pp
  ** When \fIset\fP, the initial prompt for recipients and subject are skipped
  ** when replying to messages, and the initial prompt for subject is
  ** skipped when forwarding messages.
  ** .pp
  ** \fBNote:\fP this variable has no effect when the $$autoedit
  ** variable is \fIset\fP.
  */
  { "fcc_attach",       DT_QUAD, R_NONE, &FccAttach, MUTT_YES },
  /*
  ** .pp
  ** This variable controls whether or not attachments on outgoing messages
  ** are saved along with the main body of your message.
  */
  { "fcc_clear",        DT_BOOL, R_NONE, &FccClear, 0 },
  /*
  ** .pp
  ** When this variable is \fIset\fP, FCCs will be stored unencrypted and
  ** unsigned, even when the actual message is encrypted and/or
  ** signed.
  ** (PGP only)
  */
  { "flag_chars",       DT_MBTABLE,    R_BOTH, &FlagChars, IP "*!DdrONon- " },
  /*
  ** .pp
  ** Controls the characters used in several flags.
  ** .dl
  ** .dt \fBCharacter\fP .dd \fBDefault\fP .dd \fBDescription\fP
  ** .dt 1 .dd * .dd The mail is tagged.
  ** .dt 2 .dd ! .dd The mail is flagged as important.
  ** .dt 3 .dd D .dd The mail is marked for deletion.
  ** .dt 4 .dd d .dd The mail has attachments marked for deletion.
  ** .dt 5 .dd r .dd The mail has been replied to.
  ** .dt 6 .dd O .dd The mail is Old (Unread but seen).
  ** .dt 7 .dd N .dd The mail is New (Unread but not seen).
  ** .dt 8 .dd o .dd The mail thread is Old (Unread but seen).
  ** .dt 9 .dd n .dd The mail thread is New (Unread but not seen).
  ** .dt 10 .dd - .dd The mail is read - %S expando.
  ** .dt 11 .dd <space> .dd The mail is read - %Z expando.
  ** .de
  */
  { "flag_safe", DT_BOOL, R_NONE, &FlagSafe, 0 },
  /*
  ** .pp
  ** If set, flagged messages cannot be deleted.
  */
  { "folder",           DT_PATH, R_NONE, &Folder, IP "~/Mail" },
  /*
  ** .pp
  ** Specifies the default location of your mailboxes.  A ``+'' or ``='' at the
  ** beginning of a pathname will be expanded to the value of this
  ** variable.  Note that if you change this variable (from the default)
  ** value you need to make sure that the assignment occurs \fIbefore\fP
  ** you use ``+'' or ``='' for any other variables since expansion takes place
  ** when handling the ``$mailboxes'' command.
  */
  { "folder_format",    DT_STRING,  R_MENU, &FolderFormat, IP "%2C %t %N %F %2l %-8.8u %-8.8g %8s %d %f" },
  /*
  ** .pp
  ** This variable allows you to customize the file browser display to your
  ** personal taste.  This string is similar to $$index_format, but has
  ** its own set of \fCprintf(3)\fP-like sequences:
  ** .dl
  ** .dt %C  .dd Current file number
  ** .dt %d  .dd Date/time folder was last modified
  ** .dt %D  .dd Date/time folder was last modified using $$date_format.
  ** .dt %f  .dd Filename (``/'' is appended to directory names,
  **             ``@'' to symbolic links and ``*'' to executable files)
  ** .dt %F  .dd File permissions
  ** .dt %g  .dd Group name (or numeric gid, if missing)
  ** .dt %l  .dd Number of hard links
  ** .dt %m  .dd Number of messages in the mailbox *
  ** .dt %n  .dd Number of unread messages in the mailbox *
  ** .dt %N  .dd ``N'' if mailbox has new mail, blank otherwise
  ** .dt %s  .dd Size in bytes
  ** .dt %t  .dd ``*'' if the file is tagged, blank otherwise
  ** .dt %u  .dd Owner name (or numeric uid, if missing)
  ** .dt %>X .dd Right justify the rest of the string and pad with character ``X''
  ** .dt %|X .dd Pad to the end of the line with character ``X''
  ** .dt %*X .dd Soft-fill with character ``X'' as pad
  ** .de
  ** .pp
  ** For an explanation of ``soft-fill'', see the $$index_format documentation.
  ** .pp
  ** * = can be optionally printed if nonzero
  ** .pp
  ** %m, %n, and %N only work for monitored mailboxes.
  ** %m requires $$mail_check_stats to be set.
  ** %n requires $$mail_check_stats to be set (except for IMAP mailboxes).
  */
  { "followup_to",      DT_BOOL, R_NONE, &FollowupTo, 1 },
  /*
  ** .pp
  ** Controls whether or not the ``Mail-Followup-To:'' header field is
  ** generated when sending mail.  When \fIset\fP, NeoMutt will generate this
  ** field when you are replying to a known mailing list, specified with
  ** the ``$subscribe'' or ``$lists'' commands.
  ** .pp
  ** This field has two purposes.  First, preventing you from
  ** receiving duplicate copies of replies to messages which you send
  ** to mailing lists, and second, ensuring that you do get a reply
  ** separately for any messages sent to known lists to which you are
  ** not subscribed.
  ** .pp
  ** The header will contain only the list's address
  ** for subscribed lists, and both the list address and your own
  ** email address for unsubscribed lists.  Without this header, a
  ** group reply to your message sent to a subscribed list will be
  ** sent to both the list and your address, resulting in two copies
  ** of the same email for you.
  */
#ifdef USE_NNTP
  { "followup_to_poster", DT_QUAD, R_NONE, &FollowupToPoster, MUTT_ASKYES },
  /*
  ** .pp
  ** If this variable is \fIset\fP and the keyword "poster" is present in
  ** \fIFollowup-To\fP header, follow-up to newsgroup function is not
  ** permitted.  The message will be mailed to the submitter of the
  ** message via mail.
  */
#endif
  { "force_name",       DT_BOOL, R_NONE, &ForceName, 0 },
  /*
  ** .pp
  ** This variable is similar to $$save_name, except that NeoMutt will
  ** store a copy of your outgoing message by the username of the address
  ** you are sending to even if that mailbox does not exist.
  ** .pp
  ** Also see the $$record variable.
  */
  { "forward_attribution_intro", DT_STRING, R_NONE, &ForwardAttributionIntro, IP "----- Forwarded message from %f -----" },
  /*
  ** .pp
  ** This is the string that will precede a message which has been forwarded
  ** in the main body of a message (when $$mime_forward is unset).
  ** For a full listing of defined \fCprintf(3)\fP-like sequences see
  ** the section on $$index_format.  See also $$attribution_locale.
  */
  { "forward_attribution_trailer", DT_STRING, R_NONE, &ForwardAttributionTrailer, IP "----- End forwarded message -----" },
  /*
  ** .pp
  ** This is the string that will follow a message which has been forwarded
  ** in the main body of a message (when $$mime_forward is unset).
  ** For a full listing of defined \fCprintf(3)\fP-like sequences see
  ** the section on $$index_format.  See also $$attribution_locale.
  */
  { "forward_decode",   DT_BOOL, R_NONE, &ForwardDecode, 1 },
  /*
  ** .pp
  ** Controls the decoding of complex MIME messages into \fCtext/plain\fP when
  ** forwarding a message.  The message header is also RFC2047 decoded.
  ** This variable is only used, if $$mime_forward is \fIunset\fP,
  ** otherwise $$mime_forward_decode is used instead.
  */
  { "forward_decrypt",  DT_BOOL, R_NONE, &ForwardDecrypt, 1 },
  /*
  ** .pp
  ** Controls the handling of encrypted messages when forwarding a message.
  ** When \fIset\fP, the outer layer of encryption is stripped off.  This
  ** variable is only used if $$mime_forward is \fIset\fP and
  ** $$mime_forward_decode is \fIunset\fP.
  ** (PGP only)
  */
  { "forward_edit",     DT_QUAD, R_NONE, &ForwardEdit, MUTT_YES },
  /*
  ** .pp
  ** This quadoption controls whether or not the user is automatically
  ** placed in the editor when forwarding messages.  For those who always want
  ** to forward with no modification, use a setting of ``no''.
  */
  { "forward_format",   DT_STRING,  R_NONE, &ForwardFormat, IP "[%a: %s]" },
  /*
  ** .pp
  ** This variable controls the default subject when forwarding a message.
  ** It uses the same format sequences as the $$index_format variable.
  */
  { "forward_quote",    DT_BOOL, R_NONE, &ForwardQuote, 0 },
  /*
  ** .pp
  ** When \fIset\fP, forwarded messages included in the main body of the
  ** message (when $$mime_forward is \fIunset\fP) will be quoted using
  ** $$indent_string.
  */
  { "forward_references", DT_BOOL, R_NONE, &ForwardReferences, 0 },
  /*
  ** .pp
  ** When \fIset\fP, forwarded messages set the ``In-Reply-To:'' and
  ** ``References:'' headers in the same way as normal replies would. Hence the
  ** forwarded message becomes part of the original thread instead of starting
  ** a new one.
  */
  { "from",             DT_ADDRESS, R_NONE, &From, 0 },
  /*
  ** .pp
  ** When \fIset\fP, this variable contains a default from address.  It
  ** can be overridden using ``$my_hdr'' (including from a ``$send-hook'') and
  ** $$reverse_name.  This variable is ignored if $$use_from is \fIunset\fP.
  ** .pp
  ** This setting defaults to the contents of the environment variable \fC$$$EMAIL\fP.
  */
  { "from_chars",               DT_MBTABLE,    R_BOTH, &FromChars, 0 },
  /*
  ** .pp
  ** Controls the character used to prefix the %F and %L fields in the
  ** index.
  ** .dl
  ** .dt \fBCharacter\fP .dd \fBDescription\fP
  ** .dt 1 .dd Mail is written by you and has a To address, or has a known mailing list in the To address.
  ** .dt 2 .dd Mail is written by you and has a Cc address, or has a known mailing list in the Cc address.
  ** .dt 3 .dd Mail is written by you and has a Bcc address.
  ** .dt 4 .dd All remaining cases.
  ** .de
  ** .pp
  ** If this is empty or unset (default), the traditional long "To ",
  ** "Cc " and "Bcc " prefixes are used.  If set but too short to
  ** include a character for a particular case, a single space will be
  ** prepended to the field.  To prevent any prefix at all from being
  ** added in a particular case, use the special value CR (aka ^M)
  ** for the corresponding character.
  ** .pp
  ** This slightly odd interface is necessitated by NeoMutt's handling of
  ** string variables; one cannot tell a variable that is unset from one
  ** that is set to the empty string.
  */
  { "gecos_mask",       DT_REGEX,   R_NONE, &GecosMask, IP "^[^,]*" },
  /*
  ** .pp
  ** A regular expression used by NeoMutt to parse the GECOS field of a password
  ** entry when expanding the alias.  The default value
  ** will return the string up to the first ``,'' encountered.
  ** If the GECOS field contains a string like ``lastname, firstname'' then you
  ** should set it to ``\fC.*\fP''.
  ** .pp
  ** This can be useful if you see the following behavior: you address an e-mail
  ** to user ID ``stevef'' whose full name is ``Steve Franklin''.  If NeoMutt expands
  ** ``stevef'' to ``"Franklin" stevef@foo.bar'' then you should set the $$gecos_mask to
  ** a regular expression that will match the whole name so NeoMutt will expand
  ** ``Franklin'' to ``Franklin, Steve''.
  */
#ifdef USE_NNTP
  { "group_index_format", DT_STRING, R_BOTH, &GroupIndexFormat, IP "%4C %M%N %5s  %-45.45f %d" },
  /*
  ** .pp
  ** This variable allows you to customize the newsgroup browser display to
  ** your personal taste.  This string is similar to ``$index_format'', but
  ** has its own set of printf()-like sequences:
  ** .dl
  ** .dt %C  .dd Current newsgroup number
  ** .dt %d  .dd Description of newsgroup (becomes from server)
  ** .dt %f  .dd Newsgroup name
  ** .dt %M  .dd - if newsgroup not allowed for direct post (moderated for example)
  ** .dt %N  .dd N if newsgroup is new, u if unsubscribed, blank otherwise
  ** .dt %n  .dd Number of new articles in newsgroup
  ** .dt %s  .dd Number of unread articles in newsgroup
  ** .dt %>X .dd Right justify the rest of the string and pad with character "X"
  ** .dt %|X .dd Pad to the end of the line with character "X"
  ** .de
  */
#endif
  { "hdrs",             DT_BOOL, R_NONE, &Hdrs, 1 },
  /*
  ** .pp
  ** When \fIunset\fP, the header fields normally added by the ``$my_hdr''
  ** command are not created.  This variable \fImust\fP be unset before
  ** composing a new message or replying in order to take effect.  If \fIset\fP,
  ** the user defined header fields are added to every new message.
  */
  { "header",           DT_BOOL, R_NONE, &Header, 0 },
  /*
  ** .pp
  ** When \fIset\fP, this variable causes NeoMutt to include the header
  ** of the message you are replying to into the edit buffer.
  ** The $$weed setting applies.
  */
#ifdef USE_HCACHE
  { "header_cache", DT_PATH, R_NONE, &HeaderCache, 0 },
  /*
  ** .pp
  ** This variable points to the header cache database.
  ** If pointing to a directory NeoMutt will contain a header cache
  ** database file per folder, if pointing to a file that file will
  ** be a single global header cache. By default it is \fIunset\fP so no header
  ** caching will be used.
  ** .pp
  ** Header caching can greatly improve speed when opening POP, IMAP
  ** MH or Maildir folders, see ``$caching'' for details.
  */
  { "header_cache_backend", DT_HCACHE, R_NONE, &HeaderCacheBackend, 0 },
  /*
  ** .pp
  ** This variable specifies the header cache backend.
  */
#if defined(HAVE_QDBM) || defined(HAVE_TC) || defined(HAVE_KC)
  { "header_cache_compress", DT_BOOL, R_NONE, &HeaderCacheCompress, 1 },
  /*
  ** .pp
  ** When NeoMutt is compiled with qdbm, tokyocabinet or kyotocabinet
  ** as header cache backend, this option determines whether the
  ** database will be compressed. Compression results in database
  ** files roughly being one fifth of the usual diskspace, but the
  ** decompression can result in a slower opening of cached folder(s)
  ** which in general is still much faster than opening non header
  ** cached folders.
  */
#endif /* HAVE_QDBM */
#if defined(HAVE_GDBM) || defined(HAVE_BDB)
  { "header_cache_pagesize", DT_STRING, R_NONE, &HeaderCachePageSize, IP "16384" },
  /*
  ** .pp
  ** When NeoMutt is compiled with either gdbm or bdb4 as the header cache backend,
  ** this option changes the database page size.  Too large or too small
  ** values can waste space, memory, or CPU time. The default should be more
  ** or less optimal for most use cases.
  */
#endif /* HAVE_GDBM || HAVE_BDB */
#endif /* USE_HCACHE */
  { "header_color_partial", DT_BOOL, R_PAGER_FLOW, &HeaderColorPartial, 0 },
  /*
  ** .pp
  ** When \fIset\fP, color header regexes behave like color body regexes:
  ** color is applied to the exact text matched by the regex.  When
  ** \fIunset\fP, color is applied to the entire header.
  ** .pp
  ** One use of this option might be to apply color to just the header labels.
  ** .pp
  ** See ``$color'' for more details.
  */
  { "help",             DT_BOOL, R_REFLOW, &Help, 1 },
  /*
  ** .pp
  ** When \fIset\fP, help lines describing the bindings for the major functions
  ** provided by each menu are displayed on the first line of the screen.
  ** .pp
  ** \fBNote:\fP The binding will not be displayed correctly if the
  ** function is bound to a sequence rather than a single keystroke.  Also,
  ** the help line may not be updated if a binding is changed while NeoMutt is
  ** running.  Since this variable is primarily aimed at new users, neither
  ** of these should present a major problem.
  */
  { "hidden_host",      DT_BOOL, R_NONE, &HiddenHost, 0 },
  /*
  ** .pp
  ** When \fIset\fP, NeoMutt will skip the host name part of $$hostname variable
  ** when adding the domain part to addresses.  This variable does not
  ** affect the generation of Message-IDs, and it will not lead to the
  ** cut-off of first-level domains.
  */
  { "hidden_tags", DT_STRING, R_NONE, &HiddenTags, IP "unread,draft,flagged,passed,replied,attachment,signed,encrypted" },
  /*
  ** .pp
  ** This variable specifies private notmuch/imap tags which should not be printed
  ** on screen.
  */
  { "hide_limited",     DT_BOOL, R_TREE|R_INDEX, &HideLimited, 0 },
  /*
  ** .pp
  ** When \fIset\fP, NeoMutt will not show the presence of messages that are hidden
  ** by limiting, in the thread tree.
  */
  { "hide_missing",     DT_BOOL, R_TREE|R_INDEX, &HideMissing, 1 },
  /*
  ** .pp
  ** When \fIset\fP, NeoMutt will not show the presence of missing messages in the
  ** thread tree.
  */
  { "hide_thread_subject", DT_BOOL, R_TREE|R_INDEX, &HideThreadSubject, 1 },
  /*
  ** .pp
  ** When \fIset\fP, NeoMutt will not show the subject of messages in the thread
  ** tree that have the same subject as their parent or closest previously
  ** displayed sibling.
  */
  { "hide_top_limited", DT_BOOL, R_TREE|R_INDEX, &HideTopLimited, 0 },
  /*
  ** .pp
  ** When \fIset\fP, NeoMutt will not show the presence of messages that are hidden
  ** by limiting, at the top of threads in the thread tree.  Note that when
  ** $$hide_limited is \fIset\fP, this option will have no effect.
  */
  { "hide_top_missing", DT_BOOL, R_TREE|R_INDEX, &HideTopMissing, 1 },
  /*
  ** .pp
  ** When \fIset\fP, NeoMutt will not show the presence of missing messages at the
  ** top of threads in the thread tree.  Note that when $$hide_missing is
  ** \fIset\fP, this option will have no effect.
  */
  { "history",          DT_NUMBER,  R_NONE, &History, 10 },
  /*
  ** .pp
  ** This variable controls the size (in number of strings remembered) of
  ** the string history buffer per category. The buffer is cleared each time the
  ** variable is set.
  */
  { "history_file",     DT_PATH, R_NONE, &HistoryFile, IP "~/.mutthistory" },
  /*
  ** .pp
  ** The file in which NeoMutt will save its history.
  ** .pp
  ** Also see $$save_history.
  */
  { "history_remove_dups", DT_BOOL, R_NONE, &HistoryRemoveDups, 0 },
  /*
  ** .pp
  ** When \fIset\fP, all of the string history will be scanned for duplicates
  ** when a new entry is added.  Duplicate entries in the $$history_file will
  ** also be removed when it is periodically compacted.
  */
  { "honor_disposition", DT_BOOL, R_NONE, &HonorDisposition, 0 },
  /*
  ** .pp
  ** When \fIset\fP, NeoMutt will not display attachments with a
  ** disposition of ``attachment'' inline even if it could
  ** render the part to plain text. These MIME parts can only
  ** be viewed from the attachment menu.
  ** .pp
  ** If \fIunset\fP, NeoMutt will render all MIME parts it can
  ** properly transform to plain text.
  */
  { "honor_followup_to", DT_QUAD, R_NONE, &HonorFollowupTo, MUTT_YES },
  /*
  ** .pp
  ** This variable controls whether or not a Mail-Followup-To header is
  ** honored when group-replying to a message.
  */
  { "hostname",         DT_STRING,  R_NONE, &Hostname, 0 },
  /*
  ** .pp
  ** Specifies the fully-qualified hostname of the system NeoMutt is running on
  ** containing the host's name and the DNS domain it belongs to. It is used
  ** as the domain part (after ``@'') for local email addresses as well as
  ** Message-Id headers.
  ** .pp
  ** Its value is determined at startup as follows: the node's
  ** hostname is first determined by the \fCuname(3)\fP function.  The
  ** domain is then looked up using the \fCgethostname(2)\fP and
  ** \fCgetaddrinfo(3)\fP functions.  If those calls are unable to
  ** determine the domain, the full value returned by uname is used.
  ** Optionally, NeoMutt can be compiled with a fixed domain name in
  ** which case a detected one is not used.
  ** .pp
  ** Also see $$use_domain and $$hidden_host.
  ** .pp
  ** \fBNote:\fP On Debian systems, the default for this variable is obtained
  ** from /etc/mailname when Mutt starts.
  */
#ifdef HAVE_LIBIDN
  { "idn_decode",       DT_BOOL, R_MENU, &IdnDecode, 1 },
  /*
  ** .pp
  ** When \fIset\fP, NeoMutt will show you international domain names decoded.
  ** Note: You can use IDNs for addresses even if this is \fIunset\fP.
  ** This variable only affects decoding. (IDN only)
  */
  { "idn_encode",       DT_BOOL, R_MENU, &IdnEncode, 1 },
  /*
  ** .pp
  ** When \fIset\fP, NeoMutt will encode international domain names using
  ** IDN.  Unset this if your SMTP server can handle newer (RFC6531)
  ** UTF-8 encoded domains. (IDN only)
  */
#endif /* HAVE_LIBIDN */
  { "ignore_list_reply_to", DT_BOOL, R_NONE, &IgnoreListReplyTo, 0 },
  /*
  ** .pp
  ** Affects the behavior of the \fC<reply>\fP function when replying to
  ** messages from mailing lists (as defined by the ``$subscribe'' or
  ** ``$lists'' commands).  When \fIset\fP, if the ``Reply-To:'' field is
  ** set to the same value as the ``To:'' field, NeoMutt assumes that the
  ** ``Reply-To:'' field was set by the mailing list to automate responses
  ** to the list, and will ignore this field.  To direct a response to the
  ** mailing list when this option is \fIset\fP, use the \fC$<list-reply>\fP
  ** function; \fC<group-reply>\fP will reply to both the sender and the
  ** list.
  */
#ifdef USE_IMAP
  { "imap_authenticators", DT_STRING, R_NONE, &ImapAuthenticators, 0 },
  /*
  ** .pp
  ** This is a colon-delimited list of authentication methods NeoMutt may
  ** attempt to use to log in to an IMAP server, in the order NeoMutt should
  ** try them.  Authentication methods are either ``login'' or the right
  ** side of an IMAP ``AUTH=xxx'' capability string, e.g. ``digest-md5'', ``gssapi''
  ** or ``cram-md5''. This option is case-insensitive. If it's
  ** \fIunset\fP (the default) NeoMutt will try all available methods,
  ** in order from most-secure to least-secure.
  ** .pp
  ** Example:
  ** .ts
  ** set imap_authenticators="gssapi:cram-md5:login"
  ** .te
  ** .pp
  ** \fBNote:\fP NeoMutt will only fall back to other authentication methods if
  ** the previous methods are unavailable. If a method is available but
  ** authentication fails, NeoMutt will not connect to the IMAP server.
  */
  { "imap_check_subscribed",  DT_BOOL, R_NONE, &ImapCheckSubscribed, 0 },
  /*
  ** .pp
  ** When \fIset\fP, NeoMutt will fetch the set of subscribed folders from
  ** your server on connection, and add them to the set of mailboxes
  ** it polls for new mail just as if you had issued individual ``$mailboxes''
  ** commands.
  */
  { "imap_delim_chars",         DT_STRING, R_NONE, &ImapDelimChars, IP "/." },
  /*
  ** .pp
  ** This contains the list of characters which you would like to treat
  ** as folder separators for displaying IMAP paths. In particular it
  ** helps in using the ``='' shortcut for your \fIfolder\fP variable.
  */
  { "imap_headers",     DT_STRING, R_INDEX, &ImapHeaders, 0 },
  /*
  ** .pp
  ** NeoMutt requests these header fields in addition to the default headers
  ** (``Date:'', ``From:'', ``Subject:'', ``To:'', ``Cc:'', ``Message-Id:'',
  ** ``References:'', ``Content-Type:'', ``Content-Description:'', ``In-Reply-To:'',
  ** ``Reply-To:'', ``Lines:'', ``List-Post:'', ``X-Label:'') from IMAP
  ** servers before displaying the index menu. You may want to add more
  ** headers for spam detection.
  ** .pp
  ** \fBNote:\fP This is a space separated list, items should be uppercase
  ** and not contain the colon, e.g. ``X-BOGOSITY X-SPAM-STATUS'' for the
  ** ``X-Bogosity:'' and ``X-Spam-Status:'' header fields.
  */
  { "imap_idle",                DT_BOOL, R_NONE, &ImapIdle, 0 },
  /*
  ** .pp
  ** When \fIset\fP, NeoMutt will attempt to use the IMAP IDLE extension
  ** to check for new mail in the current mailbox. Some servers
  ** (dovecot was the inspiration for this option) react badly
  ** to NeoMutt's implementation. If your connection seems to freeze
  ** up periodically, try unsetting this.
  */
  { "imap_keepalive",           DT_NUMBER,  R_NONE, &ImapKeepalive, 300 },
  /*
  ** .pp
  ** This variable specifies the maximum amount of time in seconds that NeoMutt
  ** will wait before polling open IMAP connections, to prevent the server
  ** from closing them before NeoMutt has finished with them. The default is
  ** well within the RFC-specified minimum amount of time (30 minutes) before
  ** a server is allowed to do this, but in practice the RFC does get
  ** violated every now and then. Reduce this number if you find yourself
  ** getting disconnected from your IMAP server due to inactivity.
  */
  { "imap_list_subscribed",     DT_BOOL, R_NONE, &ImapListSubscribed, 0 },
  /*
  ** .pp
  ** This variable configures whether IMAP folder browsing will look for
  ** only subscribed folders or all folders.  This can be toggled in the
  ** IMAP browser with the \fC<toggle-subscribed>\fP function.
  */
  { "imap_login",       DT_STRING,  R_NONE|F_SENSITIVE, &ImapLogin, 0 },
  /*
  ** .pp
  ** Your login name on the IMAP server.
  ** .pp
  ** This variable defaults to the value of $$imap_user.
  */
  { "imap_pass",        DT_STRING,  R_NONE|F_SENSITIVE, &ImapPass, 0 },
  /*
  ** .pp
  ** Specifies the password for your IMAP account.  If \fIunset\fP, NeoMutt will
  ** prompt you for your password when you invoke the \fC<imap-fetch-mail>\fP function
  ** or try to open an IMAP folder.
  ** .pp
  ** \fBWarning\fP: you should only use this option when you are on a
  ** fairly secure machine, because the superuser can read your neomuttrc even
  ** if you are the only one who can read the file.
  */
  { "imap_passive",             DT_BOOL, R_NONE, &ImapPassive, 1 },
  /*
  ** .pp
  ** When \fIset\fP, NeoMutt will not open new IMAP connections to check for new
  ** mail.  NeoMutt will only check for new mail over existing IMAP
  ** connections.  This is useful if you don't want to be prompted to
  ** user/password pairs on NeoMutt invocation, or if opening the connection
  ** is slow.
  */
  { "imap_peek", DT_BOOL, R_NONE, &ImapPeek, 1 },
  /*
  ** .pp
  ** When \fIset\fP, NeoMutt will avoid implicitly marking your mail as read whenever
  ** you fetch a message from the server. This is generally a good thing,
  ** but can make closing an IMAP folder somewhat slower. This option
  ** exists to appease speed freaks.
  */
  { "imap_pipeline_depth", DT_NUMBER,  R_NONE, &ImapPipelineDepth, 15 },
  /*
  ** .pp
  ** Controls the number of IMAP commands that may be queued up before they
  ** are sent to the server. A deeper pipeline reduces the amount of time
  ** NeoMutt must wait for the server, and can make IMAP servers feel much
  ** more responsive. But not all servers correctly handle pipelined commands,
  ** so if you have problems you might want to try setting this variable to 0.
  ** .pp
  ** \fBNote:\fP Changes to this variable have no effect on open connections.
  */
  { "imap_poll_timeout", DT_NUMBER,  R_NONE, &ImapPollTimeout, 15 },
  /*
  ** .pp
  ** This variable specifies the maximum amount of time in seconds
  ** that NeoMutt will wait for a response when polling IMAP connections
  ** for new mail, before timing out and closing the connection.  Set
  ** to 0 to disable timing out.
  */
  { "imap_servernoise",         DT_BOOL, R_NONE, &ImapServernoise, 1 },
  /*
  ** .pp
  ** When \fIset\fP, NeoMutt will display warning messages from the IMAP
  ** server as error messages. Since these messages are often
  ** harmless, or generated due to configuration problems on the
  ** server which are out of the users' hands, you may wish to suppress
  ** them at some point.
  */
  { "imap_user",        DT_STRING,  R_NONE|F_SENSITIVE, &ImapUser, 0 },
  /*
  ** .pp
  ** The name of the user whose mail you intend to access on the IMAP
  ** server.
  ** .pp
  ** This variable defaults to your user name on the local machine.
  */
#endif
  { "implicit_autoview", DT_BOOL,R_NONE, &ImplicitAutoview, 0 },
  /*
  ** .pp
  ** If set to ``yes'', NeoMutt will look for a mailcap entry with the
  ** ``\fCcopiousoutput\fP'' flag set for \fIevery\fP MIME attachment it doesn't have
  ** an internal viewer defined for.  If such an entry is found, NeoMutt will
  ** use the viewer defined in that entry to convert the body part to text
  ** form.
  */
  { "include",          DT_QUAD, R_NONE, &Include, MUTT_ASKYES },
  /*
  ** .pp
  ** Controls whether or not a copy of the message(s) you are replying to
  ** is included in your reply.
  */
  { "include_onlyfirst",        DT_BOOL, R_NONE, &IncludeOnlyfirst, 0 },
  /*
  ** .pp
  ** Controls whether or not NeoMutt includes only the first attachment
  ** of the message you are replying.
  */
  { "indent_string",    DT_STRING,  R_NONE, &IndentString, IP "> " },
  /*
  ** .pp
  ** Specifies the string to prepend to each line of text quoted in a
  ** message to which you are replying.  You are strongly encouraged not to
  ** change this value, as it tends to agitate the more fanatical netizens.
  ** .pp
  ** The value of this option is ignored if $$text_flowed is set, because
  ** the quoting mechanism is strictly defined for format=flowed.
  ** .pp
  ** This option is a format string, please see the description of
  ** $$index_format for supported \fCprintf(3)\fP-style sequences.
  */
  { "index_format",     DT_STRING,  R_BOTH, &IndexFormat, IP "%4C %Z %{%b %d} %-15.15L (%?l?%4l&%4c?) %s" },
  /*
  ** .pp
  ** This variable allows you to customize the message index display to
  ** your personal taste.
  ** .pp
  ** ``Format strings'' are similar to the strings used in the C
  ** function \fCprintf(3)\fP to format output (see the man page for more details).
  ** For an explanation of the %? construct, see the $status_format description.
  ** The following sequences are defined in NeoMutt:
  ** .dl
  ** .dt %a .dd Address of the author
  ** .dt %A .dd Reply-to address (if present; otherwise: address of author)
  ** .dt %b .dd Filename of the original message folder (think mailbox)
  ** .dt %B .dd The list to which the letter was sent, or else the folder name (%b).
  ** .dt %C .dd Current message number
  ** .dt %c .dd Number of characters (bytes) in the message
  ** .dt %D .dd Date and time of message using $date_format and local timezone
  ** .dt %d .dd Date and time of message using $date_format and sender's timezone
  ** .dt %e .dd Current message number in thread
  ** .dt %E .dd Number of messages in current thread
  ** .dt %F .dd Author name, or recipient name if the message is from you
  ** .dt %f .dd Sender (address + real name), either From: or Return-Path:
  ** .dt %g .dd Newsgroup name (if compiled with NNTP support)
  ** .dt %g .dd Message tags (e.g. notmuch tags/imap flags)
  ** .dt %Gx .dd Individual message tag (e.g. notmuch tags/imap flags)
  ** .dt %H .dd Spam attribute(s) of this message
  ** .dt %I .dd Initials of author
  ** .dt %i .dd Message-id of the current message
  ** .dt %J .dd Message tags (if present, tree unfolded, and != parent's tags)
  ** .dt %K .dd The list to which the letter was sent (if any; otherwise: empty)
  ** .dt %L .dd If an address in the ``To:'' or ``Cc:'' header field matches an address
  **            Defined by the users ``$subscribe'' command, this displays
  **            "To <list-name>", otherwise the same as %F
  ** .dt %l .dd Number of lines in the message (does not work with maildir,
  **            Mh, and possibly IMAP folders)
  ** .dt %M .dd Number of hidden messages if the thread is collapsed
  ** .dt %m .dd Total number of message in the mailbox
  ** .dt %N .dd Message score
  ** .dt %n .dd Author's real name (or address if missing)
  ** .dt %O .dd Original save folder where NeoMutt would formerly have
  **            Stashed the message: list name or recipient name
  **            If not sent to a list
  ** .dt %P .dd Progress indicator for the built-in pager (how much of the file has been displayed)
  ** .dt %q .dd Newsgroup name (if compiled with NNTP support)
  ** .dt %R .dd Comma separated list of ``Cc:'' recipients
  ** .dt %r .dd Comma separated list of ``To:'' recipients
  ** .dt %S .dd Single character status of the message (``N''/``O''/``D''/``d''/``!''/``r''/``\(as'')
  ** .dt %s .dd Subject of the message
  ** .dt %T .dd The appropriate character from the $$to_chars string
  ** .dt %t .dd ``To:'' field (recipients)
  ** .dt %u .dd User (login) name of the author
  ** .dt %v .dd First name of the author, or the recipient if the message is from you
  ** .dt %W .dd Name of organization of author (``Organization:'' field)
  ** .dt %x .dd ``X-Comment-To:'' field (if present and compiled with NNTP support)
  ** .dt %X .dd Number of MIME attachments
  **            (please see the ``$attachments'' section for possible speed effects)
  ** .dt %Y .dd ``X-Label:'' field, if present, and \fI(1)\fP not at part of a thread tree,
  **            \fI(2)\fP at the top of a thread, or \fI(3)\fP ``X-Label:'' is different from
  **            Preceding message's ``X-Label:''
  ** .dt %y .dd ``X-Label:'' field, if present
  ** .dt %Z .dd A three character set of message status flags.
  **            The first character is new/read/replied flags (``n''/``o''/``r''/``O''/``N'').
  **            The second is deleted or encryption flags (``D''/``d''/``S''/``P''/``s''/``K'').
  **            The third is either tagged/flagged (``\(as''/``!''), or one of the characters
  **            Listed in $$to_chars.
  ** .dt %zc .dd Message crypto flags
  ** .dt %zs .dd Message status flags
  ** .dt %zt .dd Message tag flags
  ** .dt %{fmt} .dd the date and time of the message is converted to sender's
  **                time zone, and ``fmt'' is expanded by the library function
  **                \fCstrftime(3)\fP; a leading bang disables locales
  ** .dt %[fmt] .dd the date and time of the message is converted to the local
  **                time zone, and ``fmt'' is expanded by the library function
  **                \fCstrftime(3)\fP; a leading bang disables locales
  ** .dt %(fmt) .dd the local date and time when the message was received.
  **                ``fmt'' is expanded by the library function \fCstrftime(3)\fP;
  **                a leading bang disables locales
  ** .dt %>X    .dd right justify the rest of the string and pad with character ``X''
  ** .dt %|X    .dd pad to the end of the line with character ``X''
  ** .dt %*X    .dd soft-fill with character ``X'' as pad
  ** .de
  ** .pp
  ** Date format expressions can be constructed based on relative dates. Using
  ** the date formatting operators along with nested conditionals, the date
  ** format can be modified based on how old a message is.  See the section on
  ** ``Conditional Dates'' for an explanation and examples
  ** ``Soft-fill'' deserves some explanation: Normal right-justification
  ** will print everything to the left of the ``%>'', displaying padding and
  ** whatever lies to the right only if there's room. By contrast,
  ** soft-fill gives priority to the right-hand side, guaranteeing space
  ** to display it and showing padding only if there's still room. If
  ** necessary, soft-fill will eat text leftwards to make room for
  ** rightward text.
  ** .pp
  ** Note that these expandos are supported in
  ** ``$save-hook'', ``$fcc-hook'' and ``$fcc-save-hook'', too.
  */
#ifdef USE_NNTP
  { "inews",            DT_PATH, R_NONE, &Inews, IP "" },
  /*
  ** .pp
  ** If set, specifies the program and arguments used to deliver news posted
  ** by NeoMutt.  Otherwise, NeoMutt posts article using current connection to
  ** news server.  The following printf-style sequence is understood:
  ** .dl
  ** .dt %a .dd account url
  ** .dt %p .dd port
  ** .dt %P .dd port if specified
  ** .dt %s .dd news server name
  ** .dt %S .dd url schema
  ** .dt %u .dd username
  ** .de
  ** .pp
  ** Example:
  ** .ts
  ** set inews="/usr/local/bin/inews -hS"
  ** .te
  */
#endif
  { "ispell",           DT_PATH, R_NONE, &Ispell, IP ISPELL },
  /*
  ** .pp
  ** How to invoke ispell (GNU's spell-checking software).
  */
  { "keep_flagged", DT_BOOL, R_NONE, &KeepFlagged, 0 },
  /*
  ** .pp
  ** If \fIset\fP, read messages marked as flagged will not be moved
  ** from your spool mailbox to your $$mbox mailbox, or as a result of
  ** a ``$mbox-hook'' command.
  */
  { "mail_check",       DT_NUMBER,  R_NONE, &MailCheck, 5 },
  /*
  ** .pp
  ** This variable configures how often (in seconds) NeoMutt should look for
  ** new mail. Also see the $$timeout variable.
  */
  { "mail_check_recent",DT_BOOL, R_NONE, &MailCheckRecent, 1 },
  /*
  ** .pp
  ** When \fIset\fP, NeoMutt will only notify you about new mail that has been received
  ** since the last time you opened the mailbox.  When \fIunset\fP, NeoMutt will notify you
  ** if any new mail exists in the mailbox, regardless of whether you have visited it
  ** recently.
  ** .pp
  ** When \fI$$mark_old\fP is set, NeoMutt does not consider the mailbox to contain new
  ** mail if only old messages exist.
  */
  { "mail_check_stats", DT_BOOL, R_NONE, &MailCheckStats, 0 },
  /*
  ** .pp
  ** When \fIset\fP, NeoMutt will periodically calculate message
  ** statistics of a mailbox while polling for new mail.  It will
  ** check for unread, flagged, and total message counts.  Because
  ** this operation is more performance intensive, it defaults to
  ** \fIunset\fP, and has a separate option, $$mail_check_stats_interval, to
  ** control how often to update these counts.
  */
  { "mail_check_stats_interval", DT_NUMBER, R_NONE, &MailCheckStatsInterval, 60 },
  /*
  ** .pp
  ** When $$mail_check_stats is \fIset\fP, this variable configures
  ** how often (in seconds) NeoMutt will update message counts.
  ** .pp
  ** The default search path is from RFC1524.
  */
  { "mailcap_path",     DT_STRING,  R_NONE, &MailcapPath, IP "~/.mailcap:" PKGDATADIR "/mailcap:" SYSCONFDIR "/mailcap:/etc/mailcap:/usr/etc/mailcap:/usr/local/etc/mailcap" },
  /*
  ** .pp
  ** This variable specifies which files to consult when attempting to
  ** display MIME bodies not directly supported by NeoMutt.
  ** .pp
  ** $$mailcap_path is overridden by the environment variable \fC$$$MAILCAPS\fP.
  */
  { "mailcap_sanitize", DT_BOOL, R_NONE, &MailcapSanitize, 1 },
  /*
  ** .pp
  ** If \fIset\fP, NeoMutt will restrict possible characters in mailcap % expandos
  ** to a well-defined set of safe characters.  This is the safe setting,
  ** but we are not sure it doesn't break some more advanced MIME stuff.
  ** .pp
  ** \fBDON'T CHANGE THIS SETTING UNLESS YOU ARE REALLY SURE WHAT YOU ARE
  ** DOING!\fP
  */
  { "maildir_check_cur", DT_BOOL, R_NONE, &MaildirCheckCur, 0 },
  /*
  ** .pp
  ** If \fIset\fP, NeoMutt will poll both the new and cur directories of
  ** a maildir folder for new messages.  This might be useful if other
  ** programs interacting with the folder (e.g. dovecot) are moving new
  ** messages to the cur directory.  Note that setting this option may
  ** slow down polling for new messages in large folders, since NeoMutt has
  ** to scan all cur messages.
  */
#ifdef USE_HCACHE
  { "maildir_header_cache_verify", DT_BOOL, R_NONE, &MaildirHeaderCacheVerify, 1 },
  /*
  ** .pp
  ** Check for Maildir unaware programs other than NeoMutt having modified maildir
  ** files when the header cache is in use.  This incurs one \fCstat(2)\fP per
  ** message every time the folder is opened (which can be very slow for NFS
  ** folders).
  */
#endif
  { "maildir_trash", DT_BOOL, R_NONE, &MaildirTrash, 0 },
  /*
  ** .pp
  ** If \fIset\fP, messages marked as deleted will be saved with the maildir
  ** trashed flag instead of unlinked.  \fBNote:\fP this only applies
  ** to maildir-style mailboxes.  Setting it will have no effect on other
  ** mailbox types.
  */
  { "mark_macro_prefix",DT_STRING, R_NONE, &MarkMacroPrefix, IP "'" },
  /*
  ** .pp
  ** Prefix for macros created using mark-message.  A new macro
  ** automatically generated with \fI<mark-message>a\fP will be composed
  ** from this prefix and the letter \fIa\fP.
  */
  { "mark_old",         DT_BOOL, R_BOTH, &MarkOld, 1 },
  /*
  ** .pp
  ** Controls whether or not NeoMutt marks \fInew\fP \fBunread\fP
  ** messages as \fIold\fP if you exit a mailbox without reading them.
  ** With this option \fIset\fP, the next time you start NeoMutt, the messages
  ** will show up with an ``O'' next to them in the index menu,
  ** indicating that they are old.
  */
  { "markers",          DT_BOOL, R_PAGER_FLOW, &Markers, 1 },
  /*
  ** .pp
  ** Controls the display of wrapped lines in the internal pager. If set, a
  ** ``+'' marker is displayed at the beginning of wrapped lines.
  ** .pp
  ** Also see the $$smart_wrap variable.
  */
  { "mask", DT_REGEX | DT_REGEX_MATCH_CASE | DT_REGEX_ALLOW_NOT, R_NONE, &Mask, IP "!^\\.[^.]" },
  /*
  ** .pp
  ** A regular expression used in the file browser, optionally preceded by
  ** the \fInot\fP operator ``!''.  Only files whose names match this mask
  ** will be shown. The match is always case-sensitive.
  */
  { "mbox",             DT_PATH, R_BOTH, &Mbox, IP "~/mbox" },
  /*
  ** .pp
  ** This specifies the folder into which read mail in your $$spoolfile
  ** folder will be appended.
  ** .pp
  ** Also see the $$move variable.
  */
  { "mbox_type",        DT_MAGIC,R_NONE, &MboxType, MUTT_MBOX },
  /*
  ** .pp
  ** The default mailbox type used when creating new folders. May be any of
  ** ``mbox'', ``MMDF'', ``MH'' and ``Maildir''. This is overridden by the
  ** \fC-m\fP command-line option.
  */
  { "menu_context",     DT_NUMBER,  R_NONE, &MenuContext, 0 },
  /*
  ** .pp
  ** This variable controls the number of lines of context that are given
  ** when scrolling through menus. (Similar to $$pager_context.)
  */
  { "menu_move_off",    DT_BOOL, R_NONE, &MenuMoveOff, 1 },
  /*
  ** .pp
  ** When \fIunset\fP, the bottom entry of menus will never scroll up past
  ** the bottom of the screen, unless there are less entries than lines.
  ** When \fIset\fP, the bottom entry may move off the bottom.
  */
  { "menu_scroll",      DT_BOOL, R_NONE, &MenuScroll, 0 },
  /*
  ** .pp
  ** When \fIset\fP, menus will be scrolled up or down one line when you
  ** attempt to move across a screen boundary.  If \fIunset\fP, the screen
  ** is cleared and the next or previous page of the menu is displayed
  ** (useful for slow links to avoid many redraws).
  */
#if defined(USE_IMAP) || defined(USE_POP)
  { "message_cache_clean", DT_BOOL, R_NONE, &MessageCacheClean, 0 },
  /*
  ** .pp
  ** If \fIset\fP, NeoMutt will clean out obsolete entries from the message cache when
  ** the mailbox is synchronized. You probably only want to set it
  ** every once in a while, since it can be a little slow
  ** (especially for large folders).
  */
  { "message_cachedir", DT_PATH,        R_NONE, &MessageCachedir, 0 },
  /*
  ** .pp
  ** Set this to a directory and NeoMutt will cache copies of messages from
  ** your IMAP and POP servers here. You are free to remove entries at any
  ** time.
  ** .pp
  ** When setting this variable to a directory, NeoMutt needs to fetch every
  ** remote message only once and can perform regular expression searches
  ** as fast as for local folders.
  ** .pp
  ** Also see the $$message_cache_clean variable.
  */
#endif
  { "message_format",   DT_STRING,  R_NONE, &MessageFormat, IP "%s" },
  /*
  ** .pp
  ** This is the string displayed in the ``attachment'' menu for
  ** attachments of type \fCmessage/rfc822\fP.  For a full listing of defined
  ** \fCprintf(3)\fP-like sequences see the section on $$index_format.
  */
  { "meta_key",         DT_BOOL, R_NONE, &MetaKey, 0 },
  /*
  ** .pp
  ** If \fIset\fP, forces NeoMutt to interpret keystrokes with the high bit (bit 8)
  ** set as if the user had pressed the Esc key and whatever key remains
  ** after having the high bit removed.  For example, if the key pressed
  ** has an ASCII value of \fC0xf8\fP, then this is treated as if the user had
  ** pressed Esc then ``x''.  This is because the result of removing the
  ** high bit from \fC0xf8\fP is \fC0x78\fP, which is the ASCII character
  ** ``x''.
  */
  { "metoo",            DT_BOOL, R_NONE, &Metoo, 0 },
  /*
  ** .pp
  ** If \fIunset\fP, NeoMutt will remove your address (see the ``$alternates''
  ** command) from the list of recipients when replying to a message.
  */
  { "mh_purge",         DT_BOOL, R_NONE, &MhPurge, 0 },
  /*
  ** .pp
  ** When \fIunset\fP, NeoMutt will mimic mh's behavior and rename deleted messages
  ** to \fI,<old file name>\fP in mh folders instead of really deleting
  ** them. This leaves the message on disk but makes programs reading the folder
  ** ignore it. If the variable is \fIset\fP, the message files will simply be
  ** deleted.
  ** .pp
  ** This option is similar to $$maildir_trash for Maildir folders.
  */
  { "mh_seq_flagged",   DT_STRING, R_NONE, &MhSeqFlagged, IP "flagged" },
  /*
  ** .pp
  ** The name of the MH sequence used for flagged messages.
  */
  { "mh_seq_replied",   DT_STRING, R_NONE, &MhSeqReplied, IP "replied" },
  /*
  ** .pp
  ** The name of the MH sequence used to tag replied messages.
  */
  { "mh_seq_unseen",    DT_STRING, R_NONE, &MhSeqUnseen, IP "unseen" },
  /*
  ** .pp
  ** The name of the MH sequence used for unseen messages.
  */
  { "mime_forward",     DT_QUAD, R_NONE, &MimeForward, MUTT_NO },
  /*
  ** .pp
  ** When \fIset\fP, the message you are forwarding will be attached as a
  ** separate \fCmessage/rfc822\fP MIME part instead of included in the main body of the
  ** message.  This is useful for forwarding MIME messages so the receiver
  ** can properly view the message as it was delivered to you. If you like
  ** to switch between MIME and not MIME from mail to mail, set this
  ** variable to ``ask-no'' or ``ask-yes''.
  ** .pp
  ** Also see $$forward_decode and $$mime_forward_decode.
  */
  { "mime_forward_decode", DT_BOOL, R_NONE, &MimeForwardDecode, 0 },
  /*
  ** .pp
  ** Controls the decoding of complex MIME messages into \fCtext/plain\fP when
  ** forwarding a message while $$mime_forward is \fIset\fP. Otherwise
  ** $$forward_decode is used instead.
  */
  { "mime_forward_rest", DT_QUAD, R_NONE, &MimeForwardRest, MUTT_YES },
  /*
  ** .pp
  ** When forwarding multiple attachments of a MIME message from the attachment
  ** menu, attachments which cannot be decoded in a reasonable manner will
  ** be attached to the newly composed message if this option is \fIset\fP.
  */
#ifdef USE_NNTP
  { "mime_subject",     DT_BOOL, R_NONE, &MimeSubject, 1 },
  /*
  ** .pp
  ** If \fIunset\fP, 8-bit ``subject:'' line in article header will not be
  ** encoded according to RFC2047 to base64.  This is useful when message
  ** is Usenet article, because MIME for news is nonstandard feature.
  */
#endif
  { "mime_type_query_command", DT_STRING, R_NONE, &MimeTypeQueryCommand, IP "" },
  /*
  ** .pp
  ** This specifies a command to run, to determine the mime type of a
  ** new attachment when composing a message.  Unless
  ** $$mime_type_query_first is set, this will only be run if the
  ** attachment's extension is not found in the mime.types file.
  ** .pp
  ** The string may contain a ``%s'', which will be substituted with the
  ** attachment filename.  NeoMutt will add quotes around the string substituted
  ** for ``%s'' automatically according to shell quoting rules, so you should
  ** avoid adding your own.  If no ``%s'' is found in the string, NeoMutt will
  ** append the attachment filename to the end of the string.
  ** .pp
  ** The command should output a single line containing the
  ** attachment's mime type.
  ** .pp
  ** Suggested values are ``xdg-mime query filetype'' or
  ** ``file -bi''.
  */
  { "mime_type_query_first", DT_BOOL, R_NONE, &MimeTypeQueryFirst, 0 },
  /*
  ** .pp
  ** When \fIset\fP, the $$mime_type_query_command will be run before the
  ** mime.types lookup.
  */
#ifdef MIXMASTER
  { "mix_entry_format", DT_STRING,  R_NONE, &MixEntryFormat, IP "%4n %c %-16s %a" },
  /*
  ** .pp
  ** This variable describes the format of a remailer line on the mixmaster
  ** chain selection screen.  The following \fCprintf(3)\fP-like sequences are
  ** supported:
  ** .dl
  ** .dt %a .dd The remailer's e-mail address
  ** .dt %c .dd Remailer capabilities
  ** .dt %n .dd The running number on the menu
  ** .dt %s .dd The remailer's short name
  ** .de
  */
  { "mixmaster",        DT_PATH, R_NONE, &Mixmaster, IP MIXMASTER },
  /*
  ** .pp
  ** This variable contains the path to the Mixmaster binary on your
  ** system.  It is used with various sets of parameters to gather the
  ** list of known remailers, and to finally send a message through the
  ** mixmaster chain.
  ** .pp
  ** \fBNote:\fP On Debian systems, this option is set by default to
  ** ``mixmaster-filter'' in /etc/Muttrc.
  */
#endif
  { "move",             DT_QUAD, R_NONE, &Move, MUTT_NO },
  /*
  ** .pp
  ** Controls whether or not NeoMutt will move read messages
  ** from your spool mailbox to your $$mbox mailbox, or as a result of
  ** a ``$mbox-hook'' command.
  */
  { "narrow_tree",      DT_BOOL, R_TREE|R_INDEX, &NarrowTree, 0 },
  /*
  ** .pp
  ** This variable, when \fIset\fP, makes the thread tree narrower, allowing
  ** deeper threads to fit on the screen.
  */
#ifdef USE_SOCKET
  { "net_inc",  DT_NUMBER,  R_NONE, &NetInc, 10 },
  /*
  ** .pp
  ** Operations that expect to transfer a large amount of data over the
  ** network will update their progress every $$net_inc kilobytes.
  ** If set to 0, no progress messages will be displayed.
  ** .pp
  ** See also $$read_inc, $$write_inc and $$net_inc.
  */
#endif
  { "new_mail_command", DT_PATH, R_NONE, &NewMailCommand, 0 },
  /*
  ** .pp
  ** If \fIset\fP, NeoMutt will call this command after a new message is received.
  ** See the $$status_format documentation for the values that can be formatted
  ** into this command.
  */
#ifdef USE_NNTP
  { "news_cache_dir",   DT_PATH, R_NONE, &NewsCacheDir, IP "~/.neomutt" },
  /*
  ** .pp
  ** This variable pointing to directory where NeoMutt will save cached news
  ** articles and headers in. If \fIunset\fP, articles and headers will not be
  ** saved at all and will be reloaded from the server each time.
  */
  { "news_server",      DT_STRING, R_NONE, &NewsServer, 0 },
  /*
  ** .pp
  ** This variable specifies domain name or address of NNTP server. It
  ** defaults to the news server specified in the environment variable
  ** $$$NNTPSERVER or contained in the file /etc/nntpserver.  You can also
  ** specify username and an alternative port for each news server, ie:
  ** .pp
  ** [[s]news://][username[:password]@]server[:port]
  */
  { "newsgroups_charset", DT_STRING, R_NONE, &NewsgroupsCharset, IP "utf-8" },
  /*
  ** .pp
  ** Character set of newsgroups descriptions.
  */
  { "newsrc",           DT_PATH, R_NONE, &NewsRc, IP "~/.newsrc" },
  /*
  ** .pp
  ** The file, containing info about subscribed newsgroups - names and
  ** indexes of read articles.  The following printf-style sequence
  ** is understood:
  ** .dl
  ** .dt %a .dd Account url
  ** .dt %p .dd Port
  ** .dt %P .dd Port if specified
  ** .dt %s .dd News server name
  ** .dt %S .dd Url schema
  ** .dt %u .dd Username
  ** .de
  */
#endif
#ifdef USE_NOTMUCH
  { "nm_db_limit", DT_NUMBER, R_NONE, &NmDbLimit, 0 },
  /*
  ** .pp
  ** This variable specifies the default limit used in notmuch queries.
  */
  { "nm_default_uri", DT_STRING, R_NONE, &NmDefaultUri, 0 },
  /*
  ** .pp
  ** This variable specifies the default Notmuch database in format
  ** notmuch://<absolute path>.
  */
  { "nm_exclude_tags", DT_STRING,  R_NONE, &NmExcludeTags, 0 },
  /*
  ** .pp
  ** The messages tagged with these tags are excluded and not loaded
  ** from notmuch DB to NeoMutt unless specified explicitly.
  */
  { "nm_open_timeout", DT_NUMBER, R_NONE, &NmOpenTimeout, 5 },
  /*
  ** .pp
  ** This variable specifies the timeout for database open in seconds.
  */
  { "nm_query_type", DT_STRING, R_NONE, &NmQueryType, IP "messages" },
  /*
  ** .pp
  ** This variable specifies the default query type (threads or messages) used in notmuch queries.
  */
  { "nm_query_window_current_position", DT_NUMBER, R_NONE, &NmQueryWindowCurrentPosition, 0 },
  /*
  ** .pp
  ** This variable contains the currently setup notmuch search for window based vfolder.
  */
  { "nm_query_window_current_search", DT_STRING, R_NONE, &NmQueryWindowCurrentSearch, IP "" },
  /*
  ** .pp
  ** This variable sets the time duration of a windowed notmuch query.
  ** Accepted values all non negative integers. A value of 0 disables the feature.
  */
  { "nm_query_window_duration", DT_NUMBER, R_NONE, &NmQueryWindowDuration, 0 },
  /*
  ** .pp
  ** This variable sets the time base of a windowed notmuch query.
  ** Accepted values are 'minute', 'hour', 'day', 'week', 'month', 'year'
  */
  { "nm_query_window_timebase", DT_STRING, R_NONE, &NmQueryWindowTimebase, IP "week" },
  /*
  ** .pp
  ** This variable sets the time duration of a windowed notmuch query.
  ** Accepted values all non negative integers. A value of 0 disables the feature.
  */
  { "nm_record", DT_BOOL, R_NONE, &NmRecord, 0 },
  /*
  ** .pp
  ** This variable specifies if the NeoMutt record should indexed by notmuch.
  */
  { "nm_record_tags", DT_STRING, R_NONE, &NmRecordTags, 0 },
  /*
  ** .pp
  ** This variable specifies the default tags applied to messages stored to the NeoMutt record.
  ** When set to 0 this variable disable the window feature.
  */
  { "nm_unread_tag", DT_STRING, R_NONE, &NmUnreadTag, IP "unread" },
  /*
  ** .pp
  ** This variable specifies notmuch tag which is used for unread messages. The
  ** variable is used to count unread messages in DB only. All other NeoMutt commands
  ** use standard (e.g. maildir) flags.
  */
#endif
#ifdef USE_NNTP
  { "nntp_authenticators", DT_STRING, R_NONE, &NntpAuthenticators, 0 },
  /*
  ** .pp
  ** This is a colon-delimited list of authentication methods NeoMutt may
  ** attempt to use to log in to a news server, in the order NeoMutt should
  ** try them.  Authentication methods are either ``user'' or any
  ** SASL mechanism, e.g. ``digest-md5'', ``gssapi'' or ``cram-md5''.
  ** This option is case-insensitive.  If it's \fIunset\fP (the default)
  ** NeoMutt will try all available methods, in order from most-secure to
  ** least-secure.
  ** .pp
  ** Example:
  ** .ts
  ** set nntp_authenticators="digest-md5:user"
  ** .te
  ** .pp
  ** \fBNote:\fP NeoMutt will only fall back to other authentication methods if
  ** the previous methods are unavailable. If a method is available but
  ** authentication fails, NeoMutt will not connect to the IMAP server.
  */
  { "nntp_context",     DT_NUMBER, R_NONE, &NntpContext, 1000 },
  /*
  ** .pp
  ** This variable defines number of articles which will be in index when
  ** newsgroup entered.  If active newsgroup have more articles than this
  ** number, oldest articles will be ignored.  Also controls how many
  ** articles headers will be saved in cache when you quit newsgroup.
  */
  { "nntp_listgroup",   DT_BOOL, R_NONE, &NntpListgroup, 1 },
  /*
  ** .pp
  ** This variable controls whether or not existence of each article is
  ** checked when newsgroup is entered.
  */
  { "nntp_load_description", DT_BOOL, R_NONE, &NntpLoadDescription, 1 },
  /*
  ** .pp
  ** This variable controls whether or not descriptions for each newsgroup
  ** must be loaded when newsgroup is added to list (first time list
  ** loading or new newsgroup adding).
  */
  { "nntp_pass",        DT_STRING, R_NONE|F_SENSITIVE, &NntpPass, IP "" },
  /*
  ** .pp
  ** Your password for NNTP account.
  */
  { "nntp_poll",        DT_NUMBER, R_NONE, &NntpPoll, 60 },
  /*
  ** .pp
  ** The time in seconds until any operations on newsgroup except post new
  ** article will cause recheck for new news.  If set to 0, NeoMutt will
  ** recheck newsgroup on each operation in index (stepping, read article,
  ** etc.).
  */
  { "nntp_user",        DT_STRING, R_NONE|F_SENSITIVE, &NntpUser, IP "" },
  /*
  ** .pp
  ** Your login name on the NNTP server.  If \fIunset\fP and NNTP server requires
  ** authentication, NeoMutt will prompt you for your account name when you
  ** connect to news server.
  */
#endif
  { "pager",            DT_PATH, R_NONE, &Pager, IP "builtin" },
  /*
  ** .pp
  ** This variable specifies which pager you would like to use to view
  ** messages. The value ``builtin'' means to use the built-in pager, otherwise this
  ** variable should specify the pathname of the external pager you would
  ** like to use.
  ** .pp
  ** Using an external pager may have some disadvantages: Additional
  ** keystrokes are necessary because you can't call NeoMutt functions
  ** directly from the pager, and screen resizes cause lines longer than
  ** the screen width to be badly formatted in the help menu.
  */
  { "pager_context",    DT_NUMBER,  R_NONE, &PagerContext, 0 },
  /*
  ** .pp
  ** This variable controls the number of lines of context that are given
  ** when displaying the next or previous page in the internal pager.  By
  ** default, NeoMutt will display the line after the last one on the screen
  ** at the top of the next page (0 lines of context).
  ** .pp
  ** This variable also specifies the amount of context given for search
  ** results. If positive, this many lines will be given before a match,
  ** if 0, the match will be top-aligned.
  */
  { "pager_format",     DT_STRING,  R_PAGER, &PagerFormat, IP "-%Z- %C/%m: %-20.20n   %s%*  -- (%P)" },
  /*
  ** .pp
  ** This variable controls the format of the one-line message ``status''
  ** displayed before each message in either the internal or an external
  ** pager.  The valid sequences are listed in the $$index_format
  ** section.
  */
  { "pager_index_lines",DT_NUMBER,  R_PAGER, &PagerIndexLines, 0 },
  /*
  ** .pp
  ** Determines the number of lines of a mini-index which is shown when in
  ** the pager.  The current message, unless near the top or bottom of the
  ** folder, will be roughly one third of the way down this mini-index,
  ** giving the reader the context of a few messages before and after the
  ** message.  This is useful, for example, to determine how many messages
  ** remain to be read in the current thread.  One of the lines is reserved
  ** for the status bar from the index, so a setting of 6
  ** will only show 5 lines of the actual index.  A value of 0 results in
  ** no index being shown.  If the number of messages in the current folder
  ** is less than $$pager_index_lines, then the index will only use as
  ** many lines as it needs.
  */
  { "pager_stop",       DT_BOOL, R_NONE, &PagerStop, 0 },
  /*
  ** .pp
  ** When \fIset\fP, the internal-pager will \fBnot\fP move to the next message
  ** when you are at the end of a message and invoke the \fC<next-page>\fP
  ** function.
  */
  { "pgp_auto_decode", DT_BOOL, R_NONE, &PgpAutoDecode, 0 },
  /*
  ** .pp
  ** If \fIset\fP, NeoMutt will automatically attempt to decrypt traditional PGP
  ** messages whenever the user performs an operation which ordinarily would
  ** result in the contents of the message being operated on.  For example,
  ** if the user displays a pgp-traditional message which has not been manually
  ** checked with the \fC$<check-traditional-pgp>\fP function, NeoMutt will automatically
  ** check the message for traditional pgp.
  */
  { "pgp_autoinline",           DT_BOOL, R_NONE, &PgpAutoinline, 0 },
  /*
  ** .pp
  ** This option controls whether NeoMutt generates old-style inline
  ** (traditional) PGP encrypted or signed messages under certain
  ** circumstances.  This can be overridden by use of the pgp menu,
  ** when inline is not required.  The GPGME backend does not support
  ** this option.
  ** .pp
  ** Note that NeoMutt might automatically use PGP/MIME for messages
  ** which consist of more than a single MIME part.  NeoMutt can be
  ** configured to ask before sending PGP/MIME messages when inline
  ** (traditional) would not work.
  ** .pp
  ** Also see the $$pgp_mime_auto variable.
  ** .pp
  ** Also note that using the old-style PGP message format is \fBstrongly\fP
  ** \fBdeprecated\fP.
  ** (PGP only)
  */
  { "pgp_check_exit",   DT_BOOL, R_NONE, &PgpCheckExit, 1 },
  /*
  ** .pp
  ** If \fIset\fP, NeoMutt will check the exit code of the PGP subprocess when
  ** signing or encrypting.  A non-zero exit code means that the
  ** subprocess failed.
  ** (PGP only)
  */
  { "pgp_clearsign_command",    DT_STRING, R_NONE, &PgpClearSignCommand, 0 },
  /*
  ** .pp
  ** This format is used to create an old-style ``clearsigned'' PGP
  ** message.  Note that the use of this format is \fBstrongly\fP
  ** \fBdeprecated\fP.
  ** .pp
  ** This is a format string, see the $$pgp_decode_command command for
  ** possible \fCprintf(3)\fP-like sequences.
  ** (PGP only)
  */
  { "pgp_decode_command",       DT_STRING, R_NONE, &PgpDecodeCommand, 0 },
  /*
  ** .pp
  ** This format strings specifies a command which is used to decode
  ** application/pgp attachments.
  ** .pp
  ** The PGP command formats have their own set of \fCprintf(3)\fP-like sequences:
  ** .dl
  ** .dt %p .dd Expands to PGPPASSFD=0 when a pass phrase is needed, to an empty
  **            string otherwise. Note: This may be used with a %? construct.
  ** .dt %f .dd Expands to the name of a file containing a message.
  ** .dt %s .dd Expands to the name of a file containing the signature part
  ** .          of a \fCmultipart/signed\fP attachment when verifying it.
  ** .dt %a .dd The value of $$pgp_sign_as if set, otherwise the value
  **            of $$pgp_default_key.
  ** .dt %r .dd One or more key IDs (or fingerprints if available).
  ** .de
  ** .pp
  ** For examples on how to configure these formats for the various versions
  ** of PGP which are floating around, see the pgp and gpg sample configuration files in
  ** the \fCsamples/\fP subdirectory which has been installed on your system
  ** alongside the documentation.
  ** (PGP only)
  */
  { "pgp_decrypt_command",      DT_STRING, R_NONE, &PgpDecryptCommand, 0 },
  /*
  ** .pp
  ** This command is used to decrypt a PGP encrypted message.
  ** .pp
  ** This is a format string, see the $$pgp_decode_command command for
  ** possible \fCprintf(3)\fP-like sequences.
  ** (PGP only)
  */
  { "pgp_decryption_okay",      DT_REGEX,  R_NONE, &PgpDecryptionOkay, 0 },
  /*
  ** .pp
  ** If you assign text to this variable, then an encrypted PGP
  ** message is only considered successfully decrypted if the output
  ** from $$pgp_decrypt_command contains the text.  This is used to
  ** protect against a spoofed encrypted message, with multipart/encrypted
  ** headers but containing a block that is not actually encrypted.
  ** (e.g. simply signed and ascii armored text).
  ** (PGP only)
  */
  { "pgp_default_key",    DT_STRING,   R_NONE, &PgpDefaultKey, 0 },
  /*
  ** .pp
  ** This is the default key-pair to use for PGP operations.  It will be
  ** used for encryption (see $$postpone_encrypt and $$pgp_self_encrypt).
  ** .pp
  ** It will also be used for signing unless $$pgp_sign_as is set.
  ** .pp
  ** The (now deprecated) \fIpgp_self_encrypt_as\fP is an alias for this
  ** variable, and should no longer be used.
  ** (PGP only)
  */
  { "pgp_encrypt_only_command", DT_STRING, R_NONE, &PgpEncryptOnlyCommand, 0 },
  /*
  ** .pp
  ** This command is used to encrypt a body part without signing it.
  ** .pp
  ** This is a format string, see the $$pgp_decode_command command for
  ** possible \fCprintf(3)\fP-like sequences.
  ** (PGP only)
  */
  { "pgp_encrypt_sign_command", DT_STRING, R_NONE, &PgpEncryptSignCommand, 0 },
  /*
  ** .pp
  ** This command is used to both sign and encrypt a body part.
  ** .pp
  ** This is a format string, see the $$pgp_decode_command command for
  ** possible \fCprintf(3)\fP-like sequences.
  ** (PGP only)
  */
  { "pgp_entry_format", DT_STRING,  R_NONE, &PgpEntryFormat, IP "%4n %t%f %4l/0x%k %-4a %2c %u" },
  /*
  ** .pp
  ** This variable allows you to customize the PGP key selection menu to
  ** your personal taste. This string is similar to $$index_format, but
  ** has its own set of \fCprintf(3)\fP-like sequences:
  ** .dl
  ** .dt %a     .dd Algorithm
  ** .dt %c     .dd Capabilities
  ** .dt %f     .dd Flags
  ** .dt %k     .dd Key id
  ** .dt %l     .dd Key length
  ** .dt %n     .dd Number
  ** .dt %p     .dd Protocol
  ** .dt %t     .dd Trust/validity of the key-uid association
  ** .dt %u     .dd User id
  ** .dt %[<s>] .dd Date of the key where <s> is an \fCstrftime(3)\fP expression
  ** .de
  ** .pp
  ** (PGP only)
  */
  { "pgp_export_command",       DT_STRING, R_NONE, &PgpExportCommand, 0 },
  /*
  ** .pp
  ** This command is used to export a public key from the user's
  ** key ring.
  ** .pp
  ** This is a format string, see the $$pgp_decode_command command for
  ** possible \fCprintf(3)\fP-like sequences.
  ** (PGP only)
  */
  { "pgp_getkeys_command",      DT_STRING, R_NONE, &PgpGetkeysCommand, 0 },
  /*
  ** .pp
  ** This command is invoked whenever NeoMutt needs to fetch the public key associated with
  ** an email address.  Of the sequences supported by $$pgp_decode_command, %r is
  ** the only \fCprintf(3)\fP-like sequence used with this format.  Note that
  ** in this case, %r expands to the email address, not the public key ID (the key ID is
  ** unknown, which is why NeoMutt is invoking this command).
  ** (PGP only)
  */
  { "pgp_good_sign",    DT_REGEX,  R_NONE, &PgpGoodSign, 0 },
  /*
  ** .pp
  ** If you assign a text to this variable, then a PGP signature is only
  ** considered verified if the output from $$pgp_verify_command contains
  ** the text. Use this variable if the exit code from the command is 0
  ** even for bad signatures.
  ** (PGP only)
  */
  { "pgp_ignore_subkeys", DT_BOOL, R_NONE, &PgpIgnoreSubkeys, 1 },
  /*
  ** .pp
  ** Setting this variable will cause NeoMutt to ignore OpenPGP subkeys. Instead,
  ** the principal key will inherit the subkeys' capabilities.  \fIUnset\fP this
  ** if you want to play interesting key selection games.
  ** (PGP only)
  */
  { "pgp_import_command",       DT_STRING, R_NONE, &PgpImportCommand, 0 },
  /*
  ** .pp
  ** This command is used to import a key from a message into
  ** the user's public key ring.
  ** .pp
  ** This is a format string, see the $$pgp_decode_command command for
  ** possible \fCprintf(3)\fP-like sequences.
  ** (PGP only)
  */
  { "pgp_list_pubring_command", DT_STRING, R_NONE, &PgpListPubringCommand, 0 },
  /*
  ** .pp
  ** This command is used to list the public key ring's contents.  The
  ** output format must be analogous to the one used by
  ** .ts
  ** gpg --list-keys --with-colons --with-fingerprint
  ** .te
  ** .pp
  ** This format is also generated by the \fCpgpring\fP utility which comes
  ** with NeoMutt.
  ** .pp
  ** Note: gpg's \fCfixed-list-mode\fP option should not be used.  It
  ** produces a different date format which may result in NeoMutt showing
  ** incorrect key generation dates.
  ** .pp
  ** This is a format string, see the $$pgp_decode_command command for
  ** possible \fCprintf(3)\fP-like sequences.
  ** (PGP only)
  */
  { "pgp_list_secring_command", DT_STRING, R_NONE, &PgpListSecringCommand, 0 },
  /*
  ** .pp
  ** This command is used to list the secret key ring's contents.  The
  ** output format must be analogous to the one used by:
  ** .ts
  ** gpg --list-keys --with-colons --with-fingerprint
  ** .te
  ** .pp
  ** This format is also generated by the \fCpgpring\fP utility which comes
  ** with NeoMutt.
  ** .pp
  ** Note: gpg's \fCfixed-list-mode\fP option should not be used.  It
  ** produces a different date format which may result in NeoMutt showing
  ** incorrect key generation dates.
  ** .pp
  ** This is a format string, see the $$pgp_decode_command command for
  ** possible \fCprintf(3)\fP-like sequences.
  ** (PGP only)
  */
  { "pgp_long_ids",     DT_BOOL, R_NONE, &PgpLongIds, 1 },
  /*
  ** .pp
  ** If \fIset\fP, use 64 bit PGP key IDs, if \fIunset\fP use the normal 32 bit key IDs.
  ** NOTE: Internally, NeoMutt has transitioned to using fingerprints (or long key IDs
  ** as a fallback).  This option now only controls the display of key IDs
  ** in the key selection menu and a few other places.
  ** (PGP only)
  */
  { "pgp_mime_auto", DT_QUAD, R_NONE, &PgpMimeAuto, MUTT_ASKYES },
  /*
  ** .pp
  ** This option controls whether NeoMutt will prompt you for
  ** automatically sending a (signed/encrypted) message using
  ** PGP/MIME when inline (traditional) fails (for any reason).
  ** .pp
  ** Also note that using the old-style PGP message format is \fBstrongly\fP
  ** \fBdeprecated\fP.
  ** (PGP only)
  */
  { "pgp_replyinline",          DT_BOOL, R_NONE, &PgpReplyinline, 0 },
  /*
  ** .pp
  ** Setting this variable will cause NeoMutt to always attempt to
  ** create an inline (traditional) message when replying to a
  ** message which is PGP encrypted/signed inline.  This can be
  ** overridden by use of the pgp menu, when inline is not
  ** required.  This option does not automatically detect if the
  ** (replied-to) message is inline; instead it relies on NeoMutt
  ** internals for previously checked/flagged messages.
  ** .pp
  ** Note that NeoMutt might automatically use PGP/MIME for messages
  ** which consist of more than a single MIME part.  NeoMutt can be
  ** configured to ask before sending PGP/MIME messages when inline
  ** (traditional) would not work.
  ** .pp
  ** Also see the $$pgp_mime_auto variable.
  ** .pp
  ** Also note that using the old-style PGP message format is \fBstrongly\fP
  ** \fBdeprecated\fP.
  ** (PGP only)
  **
  */
  { "pgp_retainable_sigs", DT_BOOL, R_NONE, &PgpRetainableSigs, 0 },
  /*
  ** .pp
  ** If \fIset\fP, signed and encrypted messages will consist of nested
  ** \fCmultipart/signed\fP and \fCmultipart/encrypted\fP body parts.
  ** .pp
  ** This is useful for applications like encrypted and signed mailing
  ** lists, where the outer layer (\fCmultipart/encrypted\fP) can be easily
  ** removed, while the inner \fCmultipart/signed\fP part is retained.
  ** (PGP only)
  */
  { "pgp_self_encrypt",    DT_BOOL, R_NONE, &PgpSelfEncrypt, 1 },
  /*
  ** .pp
  ** When \fIset\fP, PGP encrypted messages will also be encrypted
  ** using the key in $$pgp_default_key.
  ** (PGP only)
  */
  { "pgp_show_unusable", DT_BOOL, R_NONE, &PgpShowUnusable, 1 },
  /*
  ** .pp
  ** If \fIset\fP, NeoMutt will display non-usable keys on the PGP key selection
  ** menu.  This includes keys which have been revoked, have expired, or
  ** have been marked as ``disabled'' by the user.
  ** (PGP only)
  */
  { "pgp_sign_as",      DT_STRING,  R_NONE, &PgpSignAs, 0 },
  /*
  ** .pp
  ** If you have a different key pair to use for signing, you should
  ** set this to the signing key.  Most people will only need to set
  ** $$pgp_default_key.  It is recommended that you use the keyid form
  ** to specify your key (e.g. \fC0x00112233\fP).
  ** (PGP only)
  */
  { "pgp_sign_command",         DT_STRING, R_NONE, &PgpSignCommand, 0 },
  /*
  ** .pp
  ** This command is used to create the detached PGP signature for a
  ** \fCmultipart/signed\fP PGP/MIME body part.
  ** .pp
  ** This is a format string, see the $$pgp_decode_command command for
  ** possible \fCprintf(3)\fP-like sequences.
  ** (PGP only)
  */
  { "pgp_sort_keys",    DT_SORT|DT_SORT_KEYS, R_NONE, &PgpSortKeys, SORT_ADDRESS },
  /*
  ** .pp
  ** Specifies how the entries in the pgp menu are sorted. The
  ** following are legal values:
  ** .dl
  ** .dt address .dd sort alphabetically by user id
  ** .dt keyid   .dd sort alphabetically by key id
  ** .dt date    .dd sort by key creation date
  ** .dt trust   .dd sort by the trust of the key
  ** .de
  ** .pp
  ** If you prefer reverse order of the above values, prefix it with
  ** ``reverse-''.
  ** (PGP only)
  */
  { "pgp_strict_enc",   DT_BOOL, R_NONE, &PgpStrictEnc, 1 },
  /*
  ** .pp
  ** If \fIset\fP, NeoMutt will automatically encode PGP/MIME signed messages as
  ** quoted-printable.  Please note that unsetting this variable may
  ** lead to problems with non-verifyable PGP signatures, so only change
  ** this if you know what you are doing.
  ** (PGP only)
  */
  { "pgp_timeout",      DT_NUMBER,  R_NONE, &PgpTimeout, 300 },
  /*
  ** .pp
  ** The number of seconds after which a cached passphrase will expire if
  ** not used.
  ** (PGP only)
  */
  { "pgp_use_gpg_agent", DT_BOOL, R_NONE, &PgpUseGpgAgent, 0 },
  /*
  ** .pp
  ** If \fIset\fP, NeoMutt will use a possibly-running \fCgpg-agent(1)\fP process.
  ** Note that as of version 2.1, GnuPG no longer exports GPG_AGENT_INFO, so
  ** NeoMutt no longer verifies if the agent is running.
  ** (PGP only)
  */
  { "pgp_verify_command",       DT_STRING, R_NONE, &PgpVerifyCommand, 0 },
  /*
  ** .pp
  ** This command is used to verify PGP signatures.
  ** .pp
  ** This is a format string, see the $$pgp_decode_command command for
  ** possible \fCprintf(3)\fP-like sequences.
  ** (PGP only)
  */
  { "pgp_verify_key_command",   DT_STRING, R_NONE, &PgpVerifyKeyCommand, 0 },
  /*
  ** .pp
  ** This command is used to verify key information from the key selection
  ** menu.
  ** .pp
  ** This is a format string, see the $$pgp_decode_command command for
  ** possible \fCprintf(3)\fP-like sequences.
  ** (PGP only)
  */
  { "pipe_decode",      DT_BOOL, R_NONE, &PipeDecode, 0 },
  /*
  ** .pp
  ** Used in connection with the \fC<pipe-message>\fP command.  When \fIunset\fP,
  ** NeoMutt will pipe the messages without any preprocessing. When \fIset\fP, NeoMutt
  ** will weed headers and will attempt to decode the messages
  ** first.
  */
  { "pipe_sep",         DT_STRING,  R_NONE, &PipeSep, IP "\n" },
  /*
  ** .pp
  ** The separator to add between messages when piping a list of tagged
  ** messages to an external Unix command.
  */
  { "pipe_split",       DT_BOOL, R_NONE, &PipeSplit, 0 },
  /*
  ** .pp
  ** Used in connection with the \fC<pipe-message>\fP function following
  ** \fC<tag-prefix>\fP.  If this variable is \fIunset\fP, when piping a list of
  ** tagged messages NeoMutt will concatenate the messages and will pipe them
  ** all concatenated.  When \fIset\fP, NeoMutt will pipe the messages one by one.
  ** In both cases the messages are piped in the current sorted order,
  ** and the $$pipe_sep separator is added after each message.
  */
#ifdef USE_POP
  { "pop_auth_try_all", DT_BOOL, R_NONE, &PopAuthTryAll, 1 },
  /*
  ** .pp
  ** If \fIset\fP, NeoMutt will try all available authentication methods.
  ** When \fIunset\fP, NeoMutt will only fall back to other authentication
  ** methods if the previous methods are unavailable. If a method is
  ** available but authentication fails, NeoMutt will not connect to the POP server.
  */
  { "pop_authenticators", DT_STRING, R_NONE, &PopAuthenticators, 0 },
  /*
  ** .pp
  ** This is a colon-delimited list of authentication methods NeoMutt may
  ** attempt to use to log in to an POP server, in the order NeoMutt should
  ** try them.  Authentication methods are either ``user'', ``apop'' or any
  ** SASL mechanism, e.g. ``digest-md5'', ``gssapi'' or ``cram-md5''.
  ** This option is case-insensitive. If this option is \fIunset\fP
  ** (the default) NeoMutt will try all available methods, in order from
  ** most-secure to least-secure.
  ** .pp
  ** Example:
  ** .ts
  ** set pop_authenticators="digest-md5:apop:user"
  ** .te
  */
  { "pop_checkinterval", DT_NUMBER, R_NONE, &PopCheckinterval, 60 },
  /*
  ** .pp
  ** This variable configures how often (in seconds) NeoMutt should look for
  ** new mail in the currently selected mailbox if it is a POP mailbox.
  */
  { "pop_delete",       DT_QUAD, R_NONE, &PopDelete, MUTT_ASKNO },
  /*
  ** .pp
  ** If \fIset\fP, NeoMutt will delete successfully downloaded messages from the POP
  ** server when using the \fC$<fetch-mail>\fP function.  When \fIunset\fP, NeoMutt will
  ** download messages but also leave them on the POP server.
  */
  { "pop_host",         DT_STRING,  R_NONE, &PopHost, IP "" },
  /*
  ** .pp
  ** The name of your POP server for the \fC$<fetch-mail>\fP function.  You
  ** can also specify an alternative port, username and password, i.e.:
  ** .ts
  ** [pop[s]://][username[:password]@]popserver[:port]
  ** .te
  ** .pp
  ** where ``[...]'' denotes an optional part.
  */
  { "pop_last",         DT_BOOL, R_NONE, &PopLast, 0 },
  /*
  ** .pp
  ** If this variable is \fIset\fP, NeoMutt will try to use the ``\fCLAST\fP'' POP command
  ** for retrieving only unread messages from the POP server when using
  ** the \fC$<fetch-mail>\fP function.
  */
  { "pop_pass",         DT_STRING,  R_NONE|F_SENSITIVE, &PopPass, IP "" },
  /*
  ** .pp
  ** Specifies the password for your POP account.  If \fIunset\fP, NeoMutt will
  ** prompt you for your password when you open a POP mailbox.
  ** .pp
  ** \fBWarning\fP: you should only use this option when you are on a
  ** fairly secure machine, because the superuser can read your neomuttrc
  ** even if you are the only one who can read the file.
  */
  { "pop_reconnect",    DT_QUAD, R_NONE, &PopReconnect, MUTT_ASKYES },
  /*
  ** .pp
  ** Controls whether or not NeoMutt will try to reconnect to the POP server if
  ** the connection is lost.
  */
  { "pop_user",         DT_STRING,  R_NONE|F_SENSITIVE, &PopUser, 0 },
  /*
  ** .pp
  ** Your login name on the POP server.
  ** .pp
  ** This variable defaults to your user name on the local machine.
  */
#endif /* USE_POP */
  { "post_indent_string",DT_STRING, R_NONE, &PostIndentString, IP "" },
  /*
  ** .pp
  ** Similar to the $$attribution variable, NeoMutt will append this
  ** string after the inclusion of a message which is being replied to.
  */
#ifdef USE_NNTP
  { "post_moderated",   DT_QUAD, R_NONE, &PostModerated, MUTT_ASKYES },
  /*
  ** .pp
  ** If set to \fIyes\fP, NeoMutt will post article to newsgroup that have
  ** not permissions to posting (e.g. moderated).  \fBNote:\fP if news server
  ** does not support posting to that newsgroup or totally read-only, that
  ** posting will not have an effect.
  */
#endif
  { "postpone",         DT_QUAD, R_NONE, &Postpone, MUTT_ASKYES },
  /*
  ** .pp
  ** Controls whether or not messages are saved in the $$postponed
  ** mailbox when you elect not to send immediately.
  ** .pp
  ** Also see the $$recall variable.
  */
  { "postpone_encrypt",    DT_BOOL, R_NONE, &PostponeEncrypt, 0 },
  /*
  ** .pp
  ** When \fIset\fP, postponed messages that are marked for encryption will be
  ** self-encrypted.  NeoMutt will first try to encrypt using the value specified
  ** in $$pgp_default_key or $$smime_default_key.  If those are not
  ** set, it will try the deprecated $$postpone_encrypt_as.
  ** (Crypto only)
  */
  { "postpone_encrypt_as", DT_STRING,  R_NONE, &PostponeEncryptAs, 0 },
  /*
  ** .pp
  ** This is a deprecated fall-back variable for $$postpone_encrypt.
  ** Please use $$pgp_default_key or $$smime_default_key.
  ** (Crypto only)
  */
  { "postponed",        DT_PATH, R_INDEX, &Postponed, IP "~/postponed" },
  /*
  ** .pp
  ** NeoMutt allows you to indefinitely ``$postpone sending a message'' which
  ** you are editing.  When you choose to postpone a message, NeoMutt saves it
  ** in the mailbox specified by this variable.
  ** .pp
  ** Also see the $$postpone variable.
  */
#ifdef USE_SOCKET
  { "preconnect",       DT_STRING, R_NONE, &Preconnect, 0 },
  /*
  ** .pp
  ** If \fIset\fP, a shell command to be executed if NeoMutt fails to establish
  ** a connection to the server. This is useful for setting up secure
  ** connections, e.g. with \fCssh(1)\fP. If the command returns a  nonzero
  ** status, NeoMutt gives up opening the server. Example:
  ** .ts
  ** set preconnect="ssh -f -q -L 1234:mailhost.net:143 mailhost.net \(rs
  ** sleep 20 < /dev/null > /dev/null"
  ** .te
  ** .pp
  ** Mailbox ``foo'' on ``mailhost.net'' can now be reached
  ** as ``{localhost:1234}foo''.
  ** .pp
  ** Note: For this example to work, you must be able to log in to the
  ** remote machine without having to enter a password.
  */
#endif /* USE_SOCKET */
  { "print",            DT_QUAD, R_NONE, &Print, MUTT_ASKNO },
  /*
  ** .pp
  ** Controls whether or not NeoMutt really prints messages.
  ** This is set to ``ask-no'' by default, because some people
  ** accidentally hit ``p'' often.
  */
  { "print_command",    DT_PATH, R_NONE, &PrintCommand, IP "lpr" },
  /*
  ** .pp
  ** This specifies the command pipe that should be used to print messages.
  */
  { "print_decode",     DT_BOOL, R_NONE, &PrintDecode, 1 },
  /*
  ** .pp
  ** Used in connection with the \fC<print-message>\fP command.  If this
  ** option is \fIset\fP, the message is decoded before it is passed to the
  ** external command specified by $$print_command.  If this option
  ** is \fIunset\fP, no processing will be applied to the message when
  ** printing it.  The latter setting may be useful if you are using
  ** some advanced printer filter which is able to properly format
  ** e-mail messages for printing.
  */
  { "print_split",      DT_BOOL, R_NONE, &PrintSplit,  0 },
  /*
  ** .pp
  ** Used in connection with the \fC<print-message>\fP command.  If this option
  ** is \fIset\fP, the command specified by $$print_command is executed once for
  ** each message which is to be printed.  If this option is \fIunset\fP,
  ** the command specified by $$print_command is executed only once, and
  ** all the messages are concatenated, with a form feed as the message
  ** separator.
  ** .pp
  ** Those who use the \fCenscript\fP(1) program's mail-printing mode will
  ** most likely want to \fIset\fP this option.
  */
  { "prompt_after",     DT_BOOL, R_NONE, &PromptAfter, 1 },
  /*
  ** .pp
  ** If you use an \fIexternal\fP $$pager, setting this variable will
  ** cause NeoMutt to prompt you for a command when the pager exits rather
  ** than returning to the index menu.  If \fIunset\fP, NeoMutt will return to the
  ** index menu when the external pager exits.
  */
  { "query_command",    DT_PATH, R_NONE, &QueryCommand, IP "" },
  /*
  ** .pp
  ** This specifies the command NeoMutt will use to make external address
  ** queries.  The string may contain a ``%s'', which will be substituted
  ** with the query string the user types.  NeoMutt will add quotes around the
  ** string substituted for ``%s'' automatically according to shell quoting
  ** rules, so you should avoid adding your own.  If no ``%s'' is found in
  ** the string, NeoMutt will append the user's query to the end of the string.
  ** See ``$query'' for more information.
  */
  { "query_format",     DT_STRING, R_NONE, &QueryFormat, IP "%4c %t %-25.25a %-25.25n %?e?(%e)?" },
  /*
  ** .pp
  ** This variable describes the format of the ``query'' menu. The
  ** following \fCprintf(3)\fP-style sequences are understood:
  ** .dl
  ** .dt %a  .dd Destination address
  ** .dt %c  .dd Current entry number
  ** .dt %e  .dd Extra information *
  ** .dt %n  .dd Destination name
  ** .dt %t  .dd ``*'' if current entry is tagged, a space otherwise
  ** .dt %>X .dd Right justify the rest of the string and pad with ``X''
  ** .dt %|X .dd Pad to the end of the line with ``X''
  ** .dt %*X .dd Soft-fill with character ``X'' as pad
  ** .de
  ** .pp
  ** For an explanation of ``soft-fill'', see the $$index_format documentation.
  ** .pp
  ** * = can be optionally printed if nonzero, see the $$status_format documentation.
  */
  { "quit",             DT_QUAD, R_NONE, &Quit, MUTT_YES },
  /*
  ** .pp
  ** This variable controls whether ``quit'' and ``exit'' actually quit
  ** from NeoMutt.  If this option is \fIset\fP, they do quit, if it is \fIunset\fP, they
  ** have no effect, and if it is set to \fIask-yes\fP or \fIask-no\fP, you are
  ** prompted for confirmation when you try to quit.
  */
  { "quote_regex",     DT_REGEX,   R_PAGER, &QuoteRegex, IP "^([ \t]*[|>:}#])+" },
  /*
  ** .pp
  ** A regular expression used in the internal pager to determine quoted
  ** sections of text in the body of a message. Quoted text may be filtered
  ** out using the \fC<toggle-quoted>\fP command, or colored according to the
  ** ``color quoted'' family of directives.
  ** .pp
  ** Higher levels of quoting may be colored differently (``color quoted1'',
  ** ``color quoted2'', etc.). The quoting level is determined by removing
  ** the last character from the matched text and recursively reapplying
  ** the regular expression until it fails to produce a match.
  ** .pp
  ** Match detection may be overridden by the $$smileys regular expression.
  */
  { "read_inc",         DT_NUMBER,  R_NONE, &ReadInc, 10 },
  /*
  ** .pp
  ** If set to a value greater than 0, NeoMutt will display which message it
  ** is currently on when reading a mailbox or when performing search actions
  ** such as search and limit. The message is printed after
  ** this many messages have been read or searched (e.g., if set to 25, NeoMutt will
  ** print a message when it is at message 25, and then again when it gets
  ** to message 50).  This variable is meant to indicate progress when
  ** reading or searching large mailboxes which may take some time.
  ** When set to 0, only a single message will appear before the reading
  ** the mailbox.
  ** .pp
  ** Also see the $$write_inc, $$net_inc and $$time_inc variables and the
  ** ``$tuning'' section of the manual for performance considerations.
  */
  { "read_only",        DT_BOOL, R_NONE, &ReadOnly, 0 },
  /*
  ** .pp
  ** If \fIset\fP, all folders are opened in read-only mode.
  */
  { "realname",         DT_STRING,  R_BOTH, &RealName, 0 },
  /*
  ** .pp
  ** This variable specifies what ``real'' or ``personal'' name should be used
  ** when sending messages.
  ** .pp
  ** By default, this is the GECOS field from \fC/etc/passwd\fP.  Note that this
  ** variable will \fInot\fP be used when the user has set a real name
  ** in the $$from variable.
  */
  { "recall",           DT_QUAD, R_NONE, &Recall, MUTT_ASKYES },
  /*
  ** .pp
  ** Controls whether or not NeoMutt recalls postponed messages
  ** when composing a new message.
  ** .pp
  ** Setting this variable to \fIyes\fP is not generally useful, and thus not
  ** recommended.  Note that the \fC<recall-message>\fP function can be used
  ** to manually recall postponed messages.
  ** .pp
  ** Also see $$postponed variable.
  */
  { "record",           DT_PATH, R_NONE, &Record, IP "~/sent" },
  /*
  ** .pp
  ** This specifies the file into which your outgoing messages should be
  ** appended.  (This is meant as the primary method for saving a copy of
  ** your messages, but another way to do this is using the ``$my_hdr''
  ** command to create a ``Bcc:'' field with your email address in it.)
  ** .pp
  ** The value of \fI$$record\fP is overridden by the $$force_name and
  ** $$save_name variables, and the ``$fcc-hook'' command.
  */
  { "reflow_space_quotes",      DT_BOOL, R_NONE, &ReflowSpaceQuotes, 1 },
  /*
  ** .pp
  ** This option controls how quotes from format=flowed messages are displayed
  ** in the pager and when replying (with $$text_flowed \fIunset\fP).
  ** When set, this option adds spaces after each level of quote marks, turning
  ** ">>>foo" into "> > > foo".
  ** .pp
  ** \fBNote:\fP If $$reflow_text is \fIunset\fP, this option has no effect.
  ** Also, this option does not affect replies when $$text_flowed is \fIset\fP.
  */
  { "reflow_text",      DT_BOOL, R_NONE, &ReflowText, 1 },
  /*
  ** .pp
  ** When \fIset\fP, NeoMutt will reformat paragraphs in text/plain
  ** parts marked format=flowed.  If \fIunset\fP, NeoMutt will display paragraphs
  ** unaltered from how they appear in the message body.  See RFC3676 for
  ** details on the \fIformat=flowed\fP format.
  ** .pp
  ** Also see $$reflow_wrap, and $$wrap.
  */
  { "reflow_wrap",      DT_NUMBER, R_NONE, &ReflowWrap, 78 },
  /*
  ** .pp
  ** This variable controls the maximum paragraph width when reformatting text/plain
  ** parts when $$reflow_text is \fIset\fP.  When the value is 0, paragraphs will
  ** be wrapped at the terminal's right margin.  A positive value sets the
  ** paragraph width relative to the left margin.  A negative value set the
  ** paragraph width relative to the right margin.
  ** .pp
  ** Also see $$wrap.
  */
  { "reply_regex",     DT_REGEX,   R_INDEX|R_RESORT, &ReplyRegex, IP "^((re|aw|sv)(\\[[0-9]+\\])*:[ \t]*)*" },
  /*
  ** .pp
  ** A regular expression used to recognize reply messages when threading
  ** and replying. The default value corresponds to the English "Re:", the
  ** German "Aw:" and the Swedish "Sv:".
  */
  { "reply_self",       DT_BOOL, R_NONE, &ReplySelf, 0 },
  /*
  ** .pp
  ** If \fIunset\fP and you are replying to a message sent by you, NeoMutt will
  ** assume that you want to reply to the recipients of that message rather
  ** than to yourself.
  ** .pp
  ** Also see the ``$alternates'' command.
  */
  { "reply_to",         DT_QUAD, R_NONE, &ReplyTo, MUTT_ASKYES },
  /*
  ** .pp
  ** If \fIset\fP, when replying to a message, NeoMutt will use the address listed
  ** in the Reply-to: header as the recipient of the reply.  If \fIunset\fP,
  ** it will use the address in the From: header field instead.  This
  ** option is useful for reading a mailing list that sets the Reply-To:
  ** header field to the list address and you want to send a private
  ** message to the author of a message.
  */
  { "reply_with_xorig", DT_BOOL, R_NONE, &ReplyWithXorig, 0 },
  /*
  ** .pp
  ** This variable provides a toggle. When active, the From: header will be
  ** extracted from the current mail's `X-Original-To:' header. This setting
  ** does not have precedence over ``$reverse_realname''.
  ** .pp
  ** Assuming `fast_reply' is disabled, this option will prompt the user with a
  ** prefilled From: header.
  */
  { "resolve",          DT_BOOL, R_NONE, &Resolve, 1 },
  /*
  ** .pp
  ** When \fIset\fP, the cursor will be automatically advanced to the next
  ** (possibly undeleted) message whenever a command that modifies the
  ** current message is executed.
  */
  { "resume_draft_files", DT_BOOL, R_NONE, &ResumeDraftFiles, 0 },
  /*
  ** .pp
  ** If \fIset\fP, draft files (specified by \fC-H\fP on the command
  ** line) are processed similarly to when resuming a postponed
  ** message.  Recipients are not prompted for; send-hooks are not
  ** evaluated; no alias expansion takes place; user-defined headers
  ** and signatures are not added to the message.
  */
  { "resume_edited_draft_files", DT_BOOL, R_NONE, &ResumeEditedDraftFiles, 1 },
  /*
  ** .pp
  ** If \fIset\fP, draft files previously edited (via \fC-E -H\fP on
  ** the command line) will have $$resume_draft_files automatically
  ** set when they are used as a draft file again.
  ** .pp
  ** The first time a draft file is saved, NeoMutt will add a header,
  ** X-Mutt-Resume-Draft to the saved file.  The next time the draft
  ** file is read in, if NeoMutt sees the header, it will set
  ** $$resume_draft_files.
  ** .pp
  ** This option is designed to prevent multiple signatures,
  ** user-defined headers, and other processing effects from being
  ** made multiple times to the draft file.
  */
  { "reverse_alias",    DT_BOOL, R_BOTH, &ReverseAlias, 0 },
  /*
  ** .pp
  ** This variable controls whether or not NeoMutt will display the ``personal''
  ** name from your aliases in the index menu if it finds an alias that
  ** matches the message's sender.  For example, if you have the following
  ** alias:
  ** .ts
  ** alias juser abd30425@somewhere.net (Joe User)
  ** .te
  ** .pp
  ** and then you receive mail which contains the following header:
  ** .ts
  ** From: abd30425@somewhere.net
  ** .te
  ** .pp
  ** It would be displayed in the index menu as ``Joe User'' instead of
  ** ``abd30425@somewhere.net.''  This is useful when the person's e-mail
  ** address is not human friendly.
  */
  { "reverse_name",     DT_BOOL, R_BOTH, &ReverseName, 0 },
  /*
  ** .pp
  ** It may sometimes arrive that you receive mail to a certain machine,
  ** move the messages to another machine, and reply to some the messages
  ** from there.  If this variable is \fIset\fP, the default \fIFrom:\fP line of
  ** the reply messages is built using the address where you received the
  ** messages you are replying to \fBif\fP that address matches your
  ** ``$alternates''.  If the variable is \fIunset\fP, or the address that would be
  ** used doesn't match your ``$alternates'', the \fIFrom:\fP line will use
  ** your address on the current machine.
  ** .pp
  ** Also see the ``$alternates'' command.
  */
  { "reverse_realname", DT_BOOL, R_BOTH, &ReverseRealname, 1 },
  /*
  ** .pp
  ** This variable fine-tunes the behavior of the $$reverse_name feature.
  ** When it is \fIset\fP, NeoMutt will use the address from incoming messages as-is,
  ** possibly including eventual real names.  When it is \fIunset\fP, NeoMutt will
  ** override any such real names with the setting of the $$realname variable.
  */
  { "rfc2047_parameters", DT_BOOL, R_NONE, &Rfc2047Parameters, 0 },
  /*
  ** .pp
  ** When this variable is \fIset\fP, NeoMutt will decode RFC2047-encoded MIME
  ** parameters. You want to set this variable when NeoMutt suggests you
  ** to save attachments to files named like:
  ** .ts
  ** =?iso-8859-1?Q?file=5F=E4=5F991116=2Ezip?=
  ** .te
  ** .pp
  ** When this variable is \fIset\fP interactively, the change won't be
  ** active until you change folders.
  ** .pp
  ** Note that this use of RFC2047's encoding is explicitly
  ** prohibited by the standard, but nevertheless encountered in the
  ** wild.
  ** .pp
  ** Also note that setting this parameter will \fInot\fP have the effect
  ** that NeoMutt \fIgenerates\fP this kind of encoding.  Instead, NeoMutt will
  ** unconditionally use the encoding specified in RFC2231.
  */
  { "save_address",     DT_BOOL, R_NONE, &SaveAddress, 0 },
  /*
  ** .pp
  ** If \fIset\fP, NeoMutt will take the sender's full address when choosing a
  ** default folder for saving a mail. If $$save_name or $$force_name
  ** is \fIset\fP too, the selection of the Fcc folder will be changed as well.
  */
  { "save_empty",       DT_BOOL, R_NONE, &SaveEmpty, 1 },
  /*
  ** .pp
  ** When \fIunset\fP, mailboxes which contain no saved messages will be removed
  ** when closed (the exception is $$spoolfile which is never removed).
  ** If \fIset\fP, mailboxes are never removed.
  ** .pp
  ** \fBNote:\fP This only applies to mbox and MMDF folders, NeoMutt does not
  ** delete MH and Maildir directories.
  */
  { "save_history",     DT_NUMBER,  R_NONE, &SaveHistory, 0 },
  /*
  ** .pp
  ** This variable controls the size of the history (per category) saved in the
  ** $$history_file file.
  */
  { "save_name",        DT_BOOL, R_NONE, &SaveName, 0 },
  /*
  ** .pp
  ** This variable controls how copies of outgoing messages are saved.
  ** When \fIset\fP, a check is made to see if a mailbox specified by the
  ** recipient address exists (this is done by searching for a mailbox in
  ** the $$folder directory with the \fIusername\fP part of the
  ** recipient address).  If the mailbox exists, the outgoing message will
  ** be saved to that mailbox, otherwise the message is saved to the
  ** $$record mailbox.
  ** .pp
  ** Also see the $$force_name variable.
  */
#ifdef USE_NNTP
  { "save_unsubscribed", DT_BOOL, R_NONE, &SaveUnsubscribed, 0 },
  /*
  ** .pp
  ** When \fIset\fP, info about unsubscribed newsgroups will be saved into
  ** ``newsrc'' file and into cache.
  */
#endif
  { "score",            DT_BOOL, R_NONE, &Score, 1 },
  /*
  ** .pp
  ** When this variable is \fIunset\fP, scoring is turned off.  This can
  ** be useful to selectively disable scoring for certain folders when the
  ** $$score_threshold_delete variable and related are used.
  **
  */
  { "score_threshold_delete", DT_NUMBER, R_NONE, &ScoreThresholdDelete, -1 },
  /*
  ** .pp
  ** Messages which have been assigned a score equal to or lower than the value
  ** of this variable are automatically marked for deletion by NeoMutt.  Since
  ** NeoMutt scores are always greater than or equal to zero, the default setting
  ** of this variable will never mark a message for deletion.
  */
  { "score_threshold_flag", DT_NUMBER, R_NONE, &ScoreThresholdFlag, 9999 },
  /*
  ** .pp
  ** Messages which have been assigned a score greater than or equal to this
  ** variable's value are automatically marked "flagged".
  */
  { "score_threshold_read", DT_NUMBER, R_NONE, &ScoreThresholdRead, -1 },
  /*
  ** .pp
  ** Messages which have been assigned a score equal to or lower than the value
  ** of this variable are automatically marked as read by NeoMutt.  Since
  ** NeoMutt scores are always greater than or equal to zero, the default setting
  ** of this variable will never mark a message read.
  */
  { "search_context",   DT_NUMBER,  R_NONE, &SearchContext, 0 },
  /*
  ** .pp
  ** For the pager, this variable specifies the number of lines shown
  ** before search results. By default, search results will be top-aligned.
  */
  { "send_charset",     DT_STRING,  R_NONE, &SendCharset, IP "us-ascii:iso-8859-1:utf-8" },
  /*
  ** .pp
  ** A colon-delimited list of character sets for outgoing messages. NeoMutt will use the
  ** first character set into which the text can be converted exactly.
  ** If your $$charset is not ``iso-8859-1'' and recipients may not
  ** understand ``UTF-8'', it is advisable to include in the list an
  ** appropriate widely used standard character set (such as
  ** ``iso-8859-2'', ``koi8-r'' or ``iso-2022-jp'') either instead of or after
  ** ``iso-8859-1''.
  ** .pp
  ** In case the text cannot be converted into one of these exactly,
  ** NeoMutt uses $$charset as a fallback.
  */
  { "sendmail",         DT_PATH, R_NONE, &Sendmail, IP SENDMAIL " -oem -oi" },
  /*
  ** .pp
  ** Specifies the program and arguments used to deliver mail sent by NeoMutt.
  ** NeoMutt expects that the specified program interprets additional
  ** arguments as recipient addresses.  NeoMutt appends all recipients after
  ** adding a \fC--\fP delimiter (if not already present).  Additional
  ** flags, such as for $$use_8bitmime, $$use_envelope_from,
  ** $$dsn_notify, or $$dsn_return will be added before the delimiter.
  */
  { "sendmail_wait",    DT_NUMBER,  R_NONE, &SendmailWait, 0 },
  /*
  ** .pp
  ** Specifies the number of seconds to wait for the $$sendmail process
  ** to finish before giving up and putting delivery in the background.
  ** .pp
  ** NeoMutt interprets the value of this variable as follows:
  ** .dl
  ** .dt >0 .dd number of seconds to wait for sendmail to finish before continuing
  ** .dt 0  .dd wait forever for sendmail to finish
  ** .dt <0 .dd always put sendmail in the background without waiting
  ** .de
  ** .pp
  ** Note that if you specify a value other than 0, the output of the child
  ** process will be put in a temporary file.  If there is some error, you
  ** will be informed as to where to find the output.
  */
  { "shell",            DT_PATH, R_NONE, &Shell, 0 },
  /*
  ** .pp
  ** Command to use when spawning a subshell.  By default, the user's login
  ** shell from \fC/etc/passwd\fP is used.
  */
  { "show_multipart_alternative", DT_STRING, R_NONE, &ShowMultipartAlternative, 0 },
  /*
  ** .pp
  ** When \fIset\fP to \fCinfo\fP, the multipart/alternative information is shown.
  ** When \fIset\fP to \fCinline\fP, all of the alternatives are displayed.
  ** When not set, the default behavior is to show only the chosen alternative.
  */
#ifdef USE_NNTP
  { "show_new_news",    DT_BOOL, R_NONE, &ShowNewNews, 1 },
  /*
  ** .pp
  ** If \fIset\fP, news server will be asked for new newsgroups on entering
  ** the browser.  Otherwise, it will be done only once for a news server.
  ** Also controls whether or not number of new articles of subscribed
  ** newsgroups will be then checked.
  */
  { "show_only_unread", DT_BOOL, R_NONE, &ShowOnlyUnread, 0 },
  /*
  ** .pp
  ** If \fIset\fP, only subscribed newsgroups that contain unread articles
  ** will be displayed in browser.
  */
#endif
#ifdef USE_SIDEBAR
  { "sidebar_component_depth", DT_NUMBER, R_SIDEBAR, &SidebarComponentDepth, 0 },
  /*
  ** .pp
  ** By default the sidebar will show the mailbox's path, relative to the
  ** $$folder variable. This specifies the number of parent directories to hide
  ** from display in the sidebar. For example: If a maildir is normally
  ** displayed in the sidebar as dir1/dir2/dir3/maildir, setting
  ** \fCsidebar_component_depth=2\fP will display it as dir3/maildir, having
  ** truncated the 2 highest directories.
  ** .pp
  ** \fBSee also:\fP $$sidebar_short_path
  */
  { "sidebar_delim_chars", DT_STRING, R_SIDEBAR, &SidebarDelimChars, IP "/." },
  /*
  ** .pp
  ** This contains the list of characters which you would like to treat
  ** as folder separators for displaying paths in the sidebar.
  ** .pp
  ** Local mail is often arranged in directories: `dir1/dir2/mailbox'.
  ** .ts
  ** set sidebar_delim_chars='/'
  ** .te
  ** .pp
  ** IMAP mailboxes are often named: `folder1.folder2.mailbox'.
  ** .ts
  ** set sidebar_delim_chars='.'
  ** .te
  ** .pp
  ** \fBSee also:\fP $$sidebar_short_path, $$sidebar_folder_indent, $$sidebar_indent_string.
  */
  { "sidebar_divider_char", DT_STRING, R_SIDEBAR, &SidebarDividerChar, 0 },
  /*
  ** .pp
  ** This specifies the characters to be drawn between the sidebar (when
  ** visible) and the other NeoMutt panels. ASCII and Unicode line-drawing
  ** characters are supported.
  */
  { "sidebar_folder_indent", DT_BOOL, R_SIDEBAR, &SidebarFolderIndent, 0 },
  /*
  ** .pp
  ** Set this to indent mailboxes in the sidebar.
  ** .pp
  ** \fBSee also:\fP $$sidebar_short_path, $$sidebar_indent_string, $$sidebar_delim_chars.
  */
  { "sidebar_format", DT_STRING, R_SIDEBAR, &SidebarFormat, IP "%B%*  %n" },
  /*
  ** .pp
  ** This variable allows you to customize the sidebar display. This string is
  ** similar to $$index_format, but has its own set of \fCprintf(3)\fP-like
  ** sequences:
  ** .dl
  ** .dt %B  .dd Name of the mailbox
  ** .dt %S  .dd * Size of mailbox (total number of messages)
  ** .dt %N  .dd * Number of unread messages in the mailbox
  ** .dt %n  .dd N if mailbox has new mail, blank otherwise
  ** .dt %F  .dd * Number of Flagged messages in the mailbox
  ** .dt %!  .dd ``!'' : one flagged message;
  **             ``!!'' : two flagged messages;
  **             ``n!'' : n flagged messages (for n > 2).
  **             Otherwise prints nothing.
  ** .dt %d  .dd * @ Number of deleted messages
  ** .dt %L  .dd * @ Number of messages after limiting
  ** .dt %t  .dd * @ Number of tagged messages
  ** .dt %>X .dd right justify the rest of the string and pad with ``X''
  ** .dt %|X .dd pad to the end of the line with ``X''
  ** .dt %*X .dd soft-fill with character ``X'' as pad
  ** .de
  ** .pp
  ** * = Can be optionally printed if nonzero
  ** @ = Only applicable to the current folder
  ** .pp
  ** In order to use %S, %N, %F, and %!, $$mail_check_stats must
  ** be \fIset\fP.  When thus set, a suggested value for this option is
  ** "%B%?F? [%F]?%* %?N?%N/?%S".
  */
  { "sidebar_indent_string", DT_STRING, R_SIDEBAR, &SidebarIndentString, IP "  " },
  /*
  ** .pp
  ** This specifies the string that is used to indent mailboxes in the sidebar.
  ** It defaults to two spaces.
  ** .pp
  ** \fBSee also:\fP $$sidebar_short_path, $$sidebar_folder_indent, $$sidebar_delim_chars.
  */
  { "sidebar_new_mail_only", DT_BOOL, R_SIDEBAR, &SidebarNewMailOnly, 0 },
  /*
  ** .pp
  ** When set, the sidebar will only display mailboxes containing new, or
  ** flagged, mail.
  ** .pp
  ** \fBSee also:\fP $sidebar_whitelist.
  */
  { "sidebar_next_new_wrap", DT_BOOL, R_NONE, &SidebarNextNewWrap, 0 },
  /*
  ** .pp
  ** When set, the \fC<sidebar-next-new>\fP command will not stop and the end of
  ** the list of mailboxes, but wrap around to the beginning. The
  ** \fC<sidebar-prev-new>\fP command is similarly affected, wrapping around to
  ** the end of the list.
  */
  { "sidebar_on_right", DT_BOOL, R_BOTH|R_REFLOW, &SidebarOnRight, 0 },
  /*
  ** .pp
  ** When set, the sidebar will appear on the right-hand side of the screen.
  */
  { "sidebar_short_path", DT_BOOL, R_SIDEBAR, &SidebarShortPath, 0 },
  /*
  ** .pp
  ** By default the sidebar will show the mailbox's path, relative to the
  ** $$folder variable. Setting \fCsidebar_shortpath=yes\fP will shorten the
  ** names relative to the previous name. Here's an example:
  ** .dl
  ** .dt \fBshortpath=no\fP .dd \fBshortpath=yes\fP .dd \fBshortpath=yes, folderindent=yes, indentstr=".."\fP
  ** .dt \fCfruit\fP        .dd \fCfruit\fP         .dd \fCfruit\fP
  ** .dt \fCfruit.apple\fP  .dd \fCapple\fP         .dd \fC..apple\fP
  ** .dt \fCfruit.banana\fP .dd \fCbanana\fP        .dd \fC..banana\fP
  ** .dt \fCfruit.cherry\fP .dd \fCcherry\fP        .dd \fC..cherry\fP
  ** .de
  ** .pp
  ** \fBSee also:\fP $$sidebar_delim_chars, $$sidebar_folder_indent,
  ** $$sidebar_indent_string, $$sidebar_component_depth.
  */
  { "sidebar_sort_method", DT_SORT|DT_SORT_SIDEBAR, R_SIDEBAR, &SidebarSortMethod, SORT_ORDER },
  /*
  ** .pp
  ** Specifies how to sort entries in the file browser.  By default, the
  ** entries are sorted alphabetically.  Valid values:
  ** .il
  ** .dd alpha (alphabetically)
  ** .dd count (all message count)
  ** .dd flagged (flagged message count)
  ** .dd name (alphabetically)
  ** .dd new (unread message count)
  ** .dd path (alphabetically)
  ** .dd unread (unread message count)
  ** .dd unsorted
  ** .ie
  ** .pp
  ** You may optionally use the ``reverse-'' prefix to specify reverse sorting
  ** order (example: ``\fCset sort_browser=reverse-date\fP'').
  */
  { "sidebar_visible", DT_BOOL, R_REFLOW, &SidebarVisible, 0 },
  /*
  ** .pp
  ** This specifies whether or not to show sidebar. The sidebar shows a list of
  ** all your mailboxes.
  ** .pp
  ** \fBSee also:\fP $$sidebar_format, $$sidebar_width
  */
  { "sidebar_width", DT_NUMBER, R_REFLOW, &SidebarWidth, 30 },
  /*
  ** .pp
  ** This controls the width of the sidebar.  It is measured in screen columns.
  ** For example: sidebar_width=20 could display 20 ASCII characters, or 10
  ** Chinese characters.
  */
#endif
  { "sig_dashes",       DT_BOOL, R_NONE, &SigDashes, 1 },
  /*
  ** .pp
  ** If \fIset\fP, a line containing ``-- '' (note the trailing space) will be inserted before your
  ** $$signature.  It is \fBstrongly\fP recommended that you not \fIunset\fP
  ** this variable unless your signature contains just your name.  The
  ** reason for this is because many software packages use ``-- \n'' to
  ** detect your signature.  For example, NeoMutt has the ability to highlight
  ** the signature in a different color in the built-in pager.
  */
  { "sig_on_top",       DT_BOOL, R_NONE, &SigOnTop, 0 },
  /*
  ** .pp
  ** If \fIset\fP, the signature will be included before any quoted or forwarded
  ** text.  It is \fBstrongly\fP recommended that you do not set this variable
  ** unless you really know what you are doing, and are prepared to take
  ** some heat from netiquette guardians.
  */
  { "signature",        DT_PATH, R_NONE, &Signature, IP "~/.signature" },
  /*
  ** .pp
  ** Specifies the filename of your signature, which is appended to all
  ** outgoing messages.   If the filename ends with a pipe (``|''), it is
  ** assumed that filename is a shell command and input should be read from
  ** its standard output.
  */
  { "simple_search",    DT_STRING,  R_NONE, &SimpleSearch, IP "~f %s | ~s %s" },
  /*
  ** .pp
  ** Specifies how NeoMutt should expand a simple search into a real search
  ** pattern.  A simple search is one that does not contain any of the ``~'' pattern
  ** operators.  See ``$patterns'' for more information on search patterns.
  ** .pp
  ** For example, if you simply type ``joe'' at a search or limit prompt, NeoMutt
  ** will automatically expand it to the value specified by this variable by
  ** replacing ``%s'' with the supplied string.
  ** For the default value, ``joe'' would be expanded to: ``~f joe | ~s joe''.
  */
  { "skip_quoted_offset", DT_NUMBER, R_NONE, &SkipQuotedOffset, 0 },
  /*
  ** .pp
  ** Lines of quoted text that are displayed before the unquoted text after
  ** ``skip to quoted'' command (S)
  */
  { "sleep_time",       DT_NUMBER, R_NONE, &SleepTime, 1 },
  /*
  ** .pp
  ** Specifies time, in seconds, to pause while displaying certain informational
  ** messages, while moving from folder to folder and after expunging
  ** messages from the current folder.  The default is to pause one second, so
  ** a value of zero for this option suppresses the pause.
  */
  { "smart_wrap",       DT_BOOL, R_PAGER_FLOW, &SmartWrap, 1 },
  /*
  ** .pp
  ** Controls the display of lines longer than the screen width in the
  ** internal pager. If \fIset\fP, long lines are wrapped at a word boundary.  If
  ** \fIunset\fP, lines are simply wrapped at the screen edge. Also see the
  ** $$markers variable.
  */
  { "smileys",          DT_REGEX,   R_PAGER, &Smileys, IP "(>From )|(:[-^]?[][)(><}{|/DP])" },
  /*
  ** .pp
  ** The \fIpager\fP uses this variable to catch some common false
  ** positives of $$quote_regex, most notably smileys and not consider
  ** a line quoted text if it also matches $$smileys. This mostly
  ** happens at the beginning of a line.
  */
  { "smime_ask_cert_label",     DT_BOOL, R_NONE, &SmimeAskCertLabel, 1 },
  /*
  ** .pp
  ** This flag controls whether you want to be asked to enter a label
  ** for a certificate about to be added to the database or not. It is
  ** \fIset\fP by default.
  ** (S/MIME only)
  */
  { "smime_ca_location",        DT_PATH, R_NONE, &SmimeCALocation, 0 },
  /*
  ** .pp
  ** This variable contains the name of either a directory, or a file which
  ** contains trusted certificates for use with OpenSSL.
  ** (S/MIME only)
  */
  { "smime_certificates",       DT_PATH, R_NONE, &SmimeCertificates, 0 },
  /*
  ** .pp
  ** Since for S/MIME there is no pubring/secring as with PGP, NeoMutt has to handle
  ** storage and retrieval of keys by itself. This is very basic right
  ** now, and keys and certificates are stored in two different
  ** directories, both named as the hash-value retrieved from
  ** OpenSSL. There is an index file which contains mailbox-address
  ** keyid pairs, and which can be manually edited. This option points to
  ** the location of the certificates.
  ** (S/MIME only)
  ** .pp
  ** \fBNote:\fP On Debian systems, this defaults to the first existing file in
  ** the following list: ~/.smime/ca-certificates.crt ~/.smime/ca-bundle.crt
  ** /etc/ssl/certs/ca-certificates.crt.
  */
  { "smime_decrypt_command",    DT_STRING, R_NONE, &SmimeDecryptCommand, 0 },
  /*
  ** .pp
  ** This format string specifies a command which is used to decrypt
  ** \fCapplication/x-pkcs7-mime\fP attachments.
  ** .pp
  ** The OpenSSL command formats have their own set of \fCprintf(3)\fP-like sequences
  ** similar to PGP's:
  ** .dl
  ** .dt %f .dd Expands to the name of a file containing a message.
  ** .dt %s .dd Expands to the name of a file containing the signature part
  ** .          of a \fCmultipart/signed\fP attachment when verifying it.
  ** .dt %k .dd The key-pair specified with $$smime_default_key
  ** .dt %i .dd Intermediate certificates
  ** .dt %c .dd One or more certificate IDs.
  ** .dt %a .dd The algorithm used for encryption.
  ** .dt %d .dd The message digest algorithm specified with $$smime_sign_digest_alg.
  ** .dt %C .dd CA location:  Depending on whether $$smime_ca_location
  ** .          points to a directory or file, this expands to
  ** .          ``-CApath $$smime_ca_location'' or ``-CAfile $$smime_ca_location''.
  ** .de
  ** .pp
  ** For examples on how to configure these formats, see the \fCsmime.rc\fP in
  ** the \fCsamples/\fP subdirectory which has been installed on your system
  ** alongside the documentation.
  ** (S/MIME only)
  */
  { "smime_decrypt_use_default_key",    DT_BOOL, R_NONE, &SmimeDecryptUseDefaultKey, 1 },
  /*
  ** .pp
  ** If \fIset\fP (default) this tells NeoMutt to use the default key for decryption. Otherwise,
  ** if managing multiple certificate-key-pairs, NeoMutt will try to use the mailbox-address
  ** to determine the key to use. It will ask you to supply a key, if it can't find one.
  ** (S/MIME only)
  */
  { "smime_default_key",                DT_STRING,  R_NONE, &SmimeDefaultKey, 0 },
  /*
  ** .pp
  ** This is the default key-pair to use for S/MIME operations, and must be
  ** set to the keyid (the hash-value that OpenSSL generates) to work properly.
  ** .pp
  ** It will be used for encryption (see $$postpone_encrypt and
  ** $$smime_self_encrypt).
  ** .pp
  ** It will be used for decryption unless $$smime_decrypt_use_default_key
  ** is \fIunset\fP.
  ** .pp
  ** It will also be used for signing unless $$smime_sign_as is set.
  ** .pp
  ** The (now deprecated) \fIsmime_self_encrypt_as\fP is an alias for this
  ** variable, and should no longer be used.
  ** (S/MIME only)
  */
  { "smime_encrypt_command",    DT_STRING, R_NONE, &SmimeEncryptCommand, 0 },
  /*
  ** .pp
  ** This command is used to create encrypted S/MIME messages.
  ** .pp
  ** This is a format string, see the $$smime_decrypt_command command for
  ** possible \fCprintf(3)\fP-like sequences.
  ** (S/MIME only)
  */
  /*
  ** .pp
  ** Encrypt the message to $$smime_default_key too.
  ** (S/MIME only)
  */
  { "smime_encrypt_with",       DT_STRING,  R_NONE, &SmimeEncryptWith, IP "aes256" },
  /*
  ** .pp
  ** This sets the algorithm that should be used for encryption.
  ** Valid choices are ``aes128'', ``aes192'', ``aes256'', ``des'', ``des3'', ``rc2-40'', ``rc2-64'', ``rc2-128''.
  ** (S/MIME only)
  */
  { "smime_get_cert_command",   DT_STRING, R_NONE, &SmimeGetCertCommand, 0 },
  /*
  ** .pp
  ** This command is used to extract X509 certificates from a PKCS7 structure.
  ** .pp
  ** This is a format string, see the $$smime_decrypt_command command for
  ** possible \fCprintf(3)\fP-like sequences.
  ** (S/MIME only)
  */
  { "smime_get_cert_email_command",     DT_STRING, R_NONE, &SmimeGetCertEmailCommand, 0 },
  /*
  ** .pp
  ** This command is used to extract the mail address(es) used for storing
  ** X509 certificates, and for verification purposes (to check whether the
  ** certificate was issued for the sender's mailbox).
  ** .pp
  ** This is a format string, see the $$smime_decrypt_command command for
  ** possible \fCprintf(3)\fP-like sequences.
  ** (S/MIME only)
  */
  { "smime_get_signer_cert_command",    DT_STRING, R_NONE, &SmimeGetSignerCertCommand, 0 },
  /*
  ** .pp
  ** This command is used to extract only the signers X509 certificate from a S/MIME
  ** signature, so that the certificate's owner may get compared to the
  ** email's ``From:'' field.
  ** .pp
  ** This is a format string, see the $$smime_decrypt_command command for
  ** possible \fCprintf(3)\fP-like sequences.
  ** (S/MIME only)
  */
  { "smime_import_cert_command",        DT_STRING, R_NONE, &SmimeImportCertCommand, 0 },
  /*
  ** .pp
  ** This command is used to import a certificate via smime_keys.
  ** .pp
  ** This is a format string, see the $$smime_decrypt_command command for
  ** possible \fCprintf(3)\fP-like sequences.  NOTE: %c and %k will default
  ** to $$smime_sign_as if set, otherwise $$smime_default_key.
  ** (S/MIME only)
  */
  { "smime_is_default", DT_BOOL,  R_NONE, &SmimeIsDefault, 0 },
  /*
  ** .pp
  ** The default behavior of NeoMutt is to use PGP on all auto-sign/encryption
  ** operations. To override and to use OpenSSL instead this must be \fIset\fP.
  ** However, this has no effect while replying, since NeoMutt will automatically
  ** select the same application that was used to sign/encrypt the original
  ** message.  (Note that this variable can be overridden by unsetting $$crypt_autosmime.)
  ** (S/MIME only)
  */
  { "smime_keys",               DT_PATH, R_NONE, &SmimeKeys, 0 },
  /*
  ** .pp
  ** Since for S/MIME there is no pubring/secring as with PGP, NeoMutt has to handle
  ** storage and retrieval of keys/certs by itself. This is very basic right now,
  ** and stores keys and certificates in two different directories, both
  ** named as the hash-value retrieved from OpenSSL. There is an index file
  ** which contains mailbox-address keyid pair, and which can be manually
  ** edited. This option points to the location of the private keys.
  ** (S/MIME only)
  */
  { "smime_pk7out_command",     DT_STRING, R_NONE, &SmimePk7outCommand, 0 },
  /*
  ** .pp
  ** This command is used to extract PKCS7 structures of S/MIME signatures,
  ** in order to extract the public X509 certificate(s).
  ** .pp
  ** This is a format string, see the $$smime_decrypt_command command for
  ** possible \fCprintf(3)\fP-like sequences.
  ** (S/MIME only)
  */
  { "smime_self_encrypt",    DT_BOOL, R_NONE, &SmimeSelfEncrypt, 1 },
  /*
  ** .pp
  ** When \fIset\fP, S/MIME encrypted messages will also be encrypted
  ** using the certificate in $$smime_default_key.
  ** (S/MIME only)
  */
  { "smime_sign_as",         DT_STRING, R_NONE, &SmimeSignAs, 0 },
  /*
  ** .pp
  ** If you have a separate key to use for signing, you should set this
  ** to the signing key. Most people will only need to set $$smime_default_key.
  ** (S/MIME only)
  */
  { "smime_sign_command",       DT_STRING, R_NONE, &SmimeSignCommand, 0 },
  /*
  ** .pp
  ** This command is used to created S/MIME signatures of type
  ** \fCmultipart/signed\fP, which can be read by all mail clients.
  ** .pp
  ** This is a format string, see the $$smime_decrypt_command command for
  ** possible \fCprintf(3)\fP-like sequences.
  ** (S/MIME only)
  */
  { "smime_sign_digest_alg",    DT_STRING,  R_NONE, &SmimeSignDigestAlg, IP "sha256" },
  /*
  ** .pp
  ** This sets the algorithm that should be used for the signature message digest.
  ** Valid choices are ``md5'', ``sha1'', ``sha224'', ``sha256'', ``sha384'', ``sha512''.
  ** (S/MIME only)
  */
  { "smime_timeout",            DT_NUMBER,  R_NONE, &SmimeTimeout, 300 },
  /*
  ** .pp
  ** The number of seconds after which a cached passphrase will expire if
  ** not used.
  ** (S/MIME only)
  */
  { "smime_verify_command",     DT_STRING, R_NONE, &SmimeVerifyCommand, 0 },
  /*
  ** .pp
  ** This command is used to verify S/MIME signatures of type \fCmultipart/signed\fP.
  ** .pp
  ** This is a format string, see the $$smime_decrypt_command command for
  ** possible \fCprintf(3)\fP-like sequences.
  ** (S/MIME only)
  */
  { "smime_verify_opaque_command",      DT_STRING, R_NONE, &SmimeVerifyOpaqueCommand, 0 },
  /*
  ** .pp
  ** This command is used to verify S/MIME signatures of type
  ** \fCapplication/x-pkcs7-mime\fP.
  ** .pp
  ** This is a format string, see the $$smime_decrypt_command command for
  ** possible \fCprintf(3)\fP-like sequences.
  ** (S/MIME only)
  */
#ifdef USE_SMTP
  { "smtp_authenticators", DT_STRING, R_NONE, &SmtpAuthenticators, 0 },
  /*
  ** .pp
  ** This is a colon-delimited list of authentication methods NeoMutt may
  ** attempt to use to log in to an SMTP server, in the order NeoMutt should
  ** try them.  Authentication methods are any SASL mechanism, e.g. ``plain'',
  ** ``digest-md5'', ``gssapi'' or ``cram-md5''.
  ** This option is case-insensitive. If it is ``unset''
  ** (the default) NeoMutt will try all available methods, in order from
  ** most-secure to least-secure. Support for the ``plain'' mechanism is
  ** bundled; other mechanisms are provided by an external SASL library (look
  ** for +USE_SASL in the output of neomutt -v).
  ** .pp
  ** Example:
  ** .ts
  ** set smtp_authenticators="digest-md5:cram-md5"
  ** .te
  ** .pp
  ** \fBNote:\fP On Debian systems, this variable defaults to the example
  ** mentioned. This file is managed by the ``ca-certificates'' package.
  */
  { "smtp_pass",        DT_STRING,  R_NONE|F_SENSITIVE, &SmtpPass, 0 },
  /*
  ** .pp
  ** Specifies the password for your SMTP account.  If \fIunset\fP, NeoMutt will
  ** prompt you for your password when you first send mail via SMTP.
  ** See $$smtp_url to configure NeoMutt to send mail via SMTP.
  ** .pp
  ** \fBWarning\fP: you should only use this option when you are on a
  ** fairly secure machine, because the superuser can read your neomuttrc even
  ** if you are the only one who can read the file.
  */
  { "smtp_url",         DT_STRING, R_NONE|F_SENSITIVE, &SmtpUrl, 0 },
  /*
  ** .pp
  ** Defines the SMTP smarthost where sent messages should relayed for
  ** delivery. This should take the form of an SMTP URL, e.g.:
  ** .ts
  ** smtp[s]://[user[:pass]@]host[:port]
  ** .te
  ** .pp
  ** where ``[...]'' denotes an optional part.
  ** Setting this variable overrides the value of the $$sendmail
  ** variable.
  */
#endif /* USE_SMTP */
  { "sort",             DT_SORT, R_INDEX|R_RESORT, &Sort, SORT_DATE },
  /*
  ** .pp
  ** Specifies how to sort messages in the ``index'' menu.  Valid values
  ** are:
  ** .il
  ** .dd date or date-sent
  ** .dd date-received
  ** .dd from
  ** .dd mailbox-order (unsorted)
  ** .dd score
  ** .dd size
  ** .dd spam
  ** .dd subject
  ** .dd threads
  ** .dd to
  ** .ie
  ** .pp
  ** You may optionally use the ``reverse-'' prefix to specify reverse sorting
  ** order.
  ** .pp
  ** Example:
  ** .ts
  ** set sort=reverse-date-sent
  ** .te
  ** \fBNote:\fP On Debian systems, this option is set by default to
  ** ``threads'' in /etc/Muttrc.
  */
  { "sort_alias",       DT_SORT|DT_SORT_ALIAS,  R_NONE, &SortAlias, SORT_ALIAS },
  /*
  ** .pp
  ** Specifies how the entries in the ``alias'' menu are sorted.  The
  ** following are legal values:
  ** .il
  ** .dd address (sort alphabetically by email address)
  ** .dd alias (sort alphabetically by alias name)
  ** .dd unsorted (leave in order specified in .neomuttrc)
  ** .ie
  */
  { "sort_aux",         DT_SORT|DT_SORT_AUX, R_INDEX|R_RESORT_BOTH, &SortAux, SORT_DATE },
  /*
  ** .pp
  ** When sorting by threads, this variable controls how threads are sorted
  ** in relation to other threads, and how the branches of the thread trees
  ** are sorted.  This can be set to any value that $$sort can, except
  ** ``threads'' (in that case, NeoMutt will just use ``date-sent'').  You can also
  ** specify the ``last-'' prefix in addition to the ``reverse-'' prefix, but ``last-''
  ** must come after ``reverse-''.  The ``last-'' prefix causes messages to be
  ** sorted against its siblings by which has the last descendant, using
  ** the rest of $$sort_aux as an ordering.  For instance,
  ** .ts
  ** set sort_aux=last-date-received
  ** .te
  ** .pp
  ** would mean that if a new message is received in a
  ** thread, that thread becomes the last one displayed (or the first, if
  ** you have ``\fCset sort=reverse-threads\fP''.)
  ** .pp
  ** Note: For reversed $$sort
  ** order $$sort_aux is reversed again (which is not the right thing to do,
  ** but kept to not break any existing configuration setting).
  */
  { "sort_browser",     DT_SORT|DT_SORT_BROWSER, R_NONE, &SortBrowser, SORT_ALPHA },
  /*
  ** .pp
  ** Specifies how to sort entries in the file browser.  By default, the
  ** entries are sorted alphabetically.  Valid values:
  ** .il
  ** .dd alpha (alphabetically)
  ** .dd count (all message count)
  ** .dd date
  ** .dd desc (description)
  ** .dd new (new message count)
  ** .dd size
  ** .dd unsorted
  ** .ie
  ** .pp
  ** You may optionally use the ``reverse-'' prefix to specify reverse sorting
  ** order (example: ``\fCset sort_browser=reverse-date\fP'').
  */
  { "sort_re",          DT_BOOL, R_INDEX|R_RESORT|R_RESORT_INIT, &SortRe, 1 },
  /*
  ** .pp
  ** This variable is only useful when sorting by mailboxes in sidebar. By default,
  ** entries are unsorted.  Valid values:
  ** .il
  ** .dd count (all message count)
  ** .dd desc  (virtual mailbox description)
  ** .dd new (new message count)
  ** .dd path
  ** .dd unsorted
  ** .ie
  */
  { "spam_separator",   DT_STRING, R_NONE, &SpamSeparator, IP "," },
  /*
  ** .pp
  ** This variable controls what happens when multiple spam headers
  ** are matched: if \fIunset\fP, each successive header will overwrite any
  ** previous matches value for the spam label. If \fIset\fP, each successive
  ** match will append to the previous, using this variable's value as a
  ** separator.
  */
  { "spoolfile",        DT_PATH, R_NONE, &SpoolFile, 0 },
  /*
  ** .pp
  ** If your spool mailbox is in a non-default place where NeoMutt cannot find
  ** it, you can specify its location with this variable.  NeoMutt will
  ** initially set this variable to the value of the environment
  ** variable \fC$$$MAIL\fP or \fC$$$MAILDIR\fP if either is defined.
  */
#ifdef USE_SSL
#ifdef USE_SSL_GNUTLS
  { "ssl_ca_certificates_file", DT_PATH, R_NONE, &SslCaCertificatesFile, 0 },
  /*
  ** .pp
  ** This variable specifies a file containing trusted CA certificates.
  ** Any server certificate that is signed with one of these CA
  ** certificates is also automatically accepted. (GnuTLS only)
  ** .pp
  ** Example:
  ** .ts
  ** set ssl_ca_certificates_file=/etc/ssl/certs/ca-certificates.crt
  ** .te
  */
#endif /* USE_SSL_GNUTLS */
  { "ssl_ciphers", DT_STRING, R_NONE, &SslCiphers, 0 },
  /*
  ** .pp
  ** Contains a colon-separated list of ciphers to use when using SSL.
  ** For OpenSSL, see ciphers(1) for the syntax of the string.
  ** .pp
  ** For GnuTLS, this option will be used in place of "NORMAL" at the
  ** start of the priority string.  See gnutls_priority_init(3) for the
  ** syntax and more details. (Note: GnuTLS version 2.1.7 or higher is
  ** required.)
  */
  { "ssl_client_cert", DT_PATH, R_NONE, &SslClientCert, 0 },
  /*
  ** .pp
  ** The file containing a client certificate and its associated private
  ** key.
  */
  { "ssl_force_tls",            DT_BOOL, R_NONE, &SslForceTls, 0 },
  /*
  ** .pp
  ** If this variable is \fIset\fP, NeoMutt will require that all connections
  ** to remote servers be encrypted. Furthermore it will attempt to
  ** negotiate TLS even if the server does not advertise the capability,
  ** since it would otherwise have to abort the connection anyway. This
  ** option supersedes $$ssl_starttls.
  */
#ifdef USE_SSL_GNUTLS
  { "ssl_min_dh_prime_bits", DT_NUMBER, R_NONE, &SslMinDhPrimeBits, 0 },
  /*
  ** .pp
  ** This variable specifies the minimum acceptable prime size (in bits)
  ** for use in any Diffie-Hellman key exchange. A value of 0 will use
  ** the default from the GNUTLS library. (GnuTLS only)
  */
#endif /* USE_SSL_GNUTLS */
  { "ssl_starttls", DT_QUAD, R_NONE, &SslStarttls, MUTT_YES },
  /*
  ** .pp
  ** If \fIset\fP (the default), NeoMutt will attempt to use \fCSTARTTLS\fP on servers
  ** advertising the capability. When \fIunset\fP, NeoMutt will not attempt to
  ** use \fCSTARTTLS\fP regardless of the server's capabilities.
  */
#ifdef USE_SSL_OPENSSL
  { "ssl_use_sslv2", DT_BOOL, R_NONE, &SslUseSslv2, 0 },
  /*
  ** .pp
  ** This variable specifies whether to attempt to use SSLv2 in the
  ** SSL authentication process. Note that SSLv2 and SSLv3 are now
  ** considered fundamentally insecure and are no longer recommended.
  ** (OpenSSL only)
  */
#endif /* defined USE_SSL_OPENSSL */
  { "ssl_use_sslv3", DT_BOOL, R_NONE, &SslUseSslv3, 0 },
  /*
  ** .pp
  ** This variable specifies whether to attempt to use SSLv3 in the
  ** SSL authentication process. Note that SSLv2 and SSLv3 are now
  ** considered fundamentally insecure and are no longer recommended.
  */
  { "ssl_use_tlsv1", DT_BOOL, R_NONE, &SslUseTlsv1, 1 },
  /*
  ** .pp
  ** This variable specifies whether to attempt to use TLSv1.0 in the
  ** SSL authentication process.
  */
  { "ssl_use_tlsv1_1", DT_BOOL, R_NONE, &SslUseTlsv11, 1 },
  /*
  ** .pp
  ** This variable specifies whether to attempt to use TLSv1.1 in the
  ** SSL authentication process.
  */
  { "ssl_use_tlsv1_2", DT_BOOL, R_NONE, &SslUseTlsv12, 1 },
  /*
  ** .pp
  ** This variable specifies whether to attempt to use TLSv1.2 in the
  ** SSL authentication process.
  */
#ifdef USE_SSL_OPENSSL
  { "ssl_usesystemcerts", DT_BOOL, R_NONE, &SslUsesystemcerts, 1 },
  /*
  ** .pp
  ** If set to \fIyes\fP, NeoMutt will use CA certificates in the
  ** system-wide certificate store when checking if a server certificate
  ** is signed by a trusted CA. (OpenSSL only)
  */
#endif
  { "ssl_verify_dates", DT_BOOL, R_NONE, &SslVerifyDates, 1 },
  /*
  ** .pp
  ** If \fIset\fP (the default), NeoMutt will not automatically accept a server
  ** certificate that is either not yet valid or already expired. You should
  ** only unset this for particular known hosts, using the
  ** \fC$<account-hook>\fP function.
  */
  { "ssl_verify_host", DT_BOOL, R_NONE, &SslVerifyHost, 1 },
  /*
  ** .pp
  ** If \fIset\fP (the default), NeoMutt will not automatically accept a server
  ** certificate whose host name does not match the host used in your folder
  ** URL. You should only unset this for particular known hosts, using
  ** the \fC$<account-hook>\fP function.
  */
#ifdef USE_SSL_OPENSSL
#ifdef HAVE_SSL_PARTIAL_CHAIN
  { "ssl_verify_partial_chains", DT_BOOL, R_NONE, &SslVerifyPartialChains, 0 },
  /*
  ** .pp
  ** This option should not be changed from the default unless you understand
  ** what you are doing.
  ** .pp
  ** Setting this variable to \fIyes\fP will permit verifying partial
  ** certification chains, i. e. a certificate chain where not the root,
  ** but an intermediate certificate CA, or the host certificate, are
  ** marked trusted (in $$certificate_file), without marking the root
  ** signing CA as trusted.
  ** .pp
  ** (OpenSSL 1.0.2b and newer only).
  */
#endif /* defined HAVE_SSL_PARTIAL_CHAIN */
#endif /* defined USE_SSL_OPENSSL */
#endif /* defined(USE_SSL) */
  { "status_chars",     DT_MBTABLE, R_BOTH, &StatusChars, IP "-*%A" },
  /*
  ** .pp
  ** Controls the characters used by the ``%r'' indicator in $$status_format.
  ** .dl
  ** .dt \fBCharacter\fP .dd \fBDefault\fP .dd \fBDescription\fP
  ** .dt 1 .dd - .dd Mailbox is unchanged
  ** .dt 2 .dd * .dd Mailbox has been changed and needs to be resynchronized
  ** .dt 3 .dd % .dd Mailbox is read-only, or will not be written when exiting.
  **                 (You can toggle whether to write changes to a mailbox
  **                 with the \fC<toggle-write>\fP operation, bound by default
  **                 to ``%'')
  ** .dt 4 .dd A .dd Folder opened in attach-message mode.
  **                 (Certain operations like composing a new mail, replying,
  **                 forwarding, etc. are not permitted in this mode)
  ** .de
  */
  { "status_format",    DT_STRING,  R_BOTH, &StatusFormat, IP "-%r-NeoMutt: %f [Msgs:%?M?%M/?%m%?n? New:%n?%?o? Old:%o?%?d? Del:%d?%?F? Flag:%F?%?t? Tag:%t?%?p? Post:%p?%?b? Inc:%b?%?l? %l?]---(%s/%S)-%>-(%P)---" },
  /*
  ** .pp
  ** Controls the format of the status line displayed in the ``index''
  ** menu.  This string is similar to $$index_format, but has its own
  ** set of \fCprintf(3)\fP-like sequences:
  ** .dl
  ** .dt %b  .dd Number of mailboxes with new mail *
  ** .dt %d  .dd Number of deleted messages *
  ** .dt %f  .dd The full pathname of the current mailbox
  ** .dt %F  .dd Number of flagged messages *
  ** .dt %h  .dd Local hostname
  ** .dt %l  .dd Size (in bytes) of the current mailbox *
  ** .dt %L  .dd Size (in bytes) of the messages shown
  **             (i.e., which match the current limit) *
  ** .dt %m  .dd The number of messages in the mailbox *
  ** .dt %M  .dd The number of messages shown (i.e., which match the current limit) *
  ** .dt %n  .dd Number of new messages in the mailbox *
  ** .dt %o  .dd Number of old unread messages *
  ** .dt %p  .dd Number of postponed messages *
  ** .dt %P  .dd Percentage of the way through the index
  ** .dt %r  .dd Modified/read-only/won't-write/attach-message indicator,
  **             According to $$status_chars
  ** .dt %R  .dd Number of read messages *
  ** .dt %s  .dd Current sorting mode ($$sort)
  ** .dt %S  .dd Current aux sorting method ($$sort_aux)
  ** .dt %t  .dd Number of tagged messages *
  ** .dt %u  .dd Number of unread messages *
  ** .dt %v  .dd NeoMutt version string
  ** .dt %V  .dd Currently active limit pattern, if any *
  ** .dt %>X .dd Right justify the rest of the string and pad with ``X''
  ** .dt %|X .dd Pad to the end of the line with ``X''
  ** .dt %*X .dd Soft-fill with character ``X'' as pad
  ** .de
  ** .pp
  ** For an explanation of ``soft-fill'', see the $$index_format documentation.
  ** .pp
  ** * = can be optionally printed if nonzero
  ** .pp
  ** Some of the above sequences can be used to optionally print a string
  ** if their value is nonzero.  For example, you may only want to see the
  ** number of flagged messages if such messages exist, since zero is not
  ** particularly meaningful.  To optionally print a string based upon one
  ** of the above sequences, the following construct is used:
  ** .pp
  **  \fC%?<sequence_char>?<optional_string>?\fP
  ** .pp
  ** where \fIsequence_char\fP is a character from the table above, and
  ** \fIoptional_string\fP is the string you would like printed if
  ** \fIsequence_char\fP is nonzero.  \fIoptional_string\fP \fBmay\fP contain
  ** other sequences as well as normal text, but you may \fBnot\fP nest
  ** optional strings.
  ** .pp
  ** Here is an example illustrating how to optionally print the number of
  ** new messages in a mailbox:
  ** .pp
  ** \fC%?n?%n new messages.?\fP
  ** .pp
  ** You can also switch between two strings using the following construct:
  ** .pp
  ** \fC%?<sequence_char>?<if_string>&<else_string>?\fP
  ** .pp
  ** If the value of \fIsequence_char\fP is non-zero, \fIif_string\fP will
  ** be expanded, otherwise \fIelse_string\fP will be expanded.
  ** .pp
  ** You can force the result of any \fCprintf(3)\fP-like sequence to be lowercase
  ** by prefixing the sequence character with an underscore (``_'') sign.
  ** For example, if you want to display the local hostname in lowercase,
  ** you would use: ``\fC%_h\fP''.
  ** .pp
  ** If you prefix the sequence character with a colon (``:'') character, NeoMutt
  ** will replace any dots in the expansion by underscores. This might be helpful
  ** with IMAP folders that don't like dots in folder names.
  */
  { "status_on_top",    DT_BOOL, R_REFLOW, &StatusOnTop, 0 },
  /*
  ** .pp
  ** Setting this variable causes the ``status bar'' to be displayed on
  ** the first line of the screen rather than near the bottom. If $$help
  ** is \fIset\fP, too it'll be placed at the bottom.
  */
  { "strict_threads",   DT_BOOL, R_RESORT|R_RESORT_INIT|R_INDEX, &StrictThreads, 0 },
  /*
  ** .pp
  ** If \fIset\fP, threading will only make use of the ``In-Reply-To'' and
  ** ``References:'' fields when you $$sort by message threads.  By
  ** default, messages with the same subject are grouped together in
  ** ``pseudo threads.''. This may not always be desirable, such as in a
  ** personal mailbox where you might have several unrelated messages with
  ** the subjects like ``hi'' which will get grouped together. See also
  ** $$sort_re for a less drastic way of controlling this
  ** behavior.
  */
  { "suspend",          DT_BOOL, R_NONE, &Suspend, 1 },
  /*
  ** .pp
  ** When \fIunset\fP, NeoMutt won't stop when the user presses the terminal's
  ** \fIsusp\fP key, usually ``^Z''. This is useful if you run NeoMutt
  ** inside an xterm using a command like ``\fCxterm -e neomutt\fP''.
  */
  { "text_flowed",      DT_BOOL, R_NONE, &TextFlowed,  0 },
  /*
  ** .pp
  ** When \fIset\fP, NeoMutt will generate ``format=flowed'' bodies with a content type
  ** of ``\fCtext/plain; format=flowed\fP''.
  ** This format is easier to handle for some mailing software, and generally
  ** just looks like ordinary text.  To actually make use of this format's
  ** features, you'll need support in your editor.
  ** .pp
  ** Note that $$indent_string is ignored when this option is \fIset\fP.
  */
  { "thorough_search",  DT_BOOL, R_NONE, &ThoroughSearch, 1 },
  /*
  ** .pp
  ** Affects the \fC~b\fP and \fC~h\fP search operations described in
  ** section ``$patterns''.  If \fIset\fP, the headers and body/attachments of
  ** messages to be searched are decoded before searching. If \fIunset\fP,
  ** messages are searched as they appear in the folder.
  ** .pp
  ** Users searching attachments or for non-ASCII characters should \fIset\fP
  ** this value because decoding also includes MIME parsing/decoding and possible
  ** character set conversions. Otherwise NeoMutt will attempt to match against the
  ** raw message received (for example quoted-printable encoded or with encoded
  ** headers) which may lead to incorrect search results.
  */
  { "thread_received",  DT_BOOL, R_RESORT|R_RESORT_INIT|R_INDEX, &ThreadReceived, 0 },
  /*
  ** .pp
  ** When \fIset\fP, NeoMutt uses the date received rather than the date sent
  ** to thread messages by subject.
  */
  { "tilde",            DT_BOOL, R_PAGER, &Tilde, 0 },
  /*
  ** .pp
  ** When \fIset\fP, the internal-pager will pad blank lines to the bottom of the
  ** screen with a tilde (``~'').
  */
  { "time_inc",         DT_NUMBER,  R_NONE, &TimeInc, 0 },
  /*
  ** .pp
  ** Along with $$read_inc, $$write_inc, and $$net_inc, this
  ** variable controls the frequency with which progress updates are
  ** displayed. It suppresses updates less than $$time_inc milliseconds
  ** apart. This can improve throughput on systems with slow terminals,
  ** or when running NeoMutt on a remote system.
  ** .pp
  ** Also see the ``$tuning'' section of the manual for performance considerations.
  */
  { "timeout",          DT_NUMBER,  R_NONE, &Timeout, 600 },
  /*
  ** .pp
  ** When NeoMutt is waiting for user input either idling in menus or
  ** in an interactive prompt, NeoMutt would block until input is
  ** present. Depending on the context, this would prevent certain
  ** operations from working, like checking for new mail or keeping
  ** an IMAP connection alive.
  ** .pp
  ** This variable controls how many seconds NeoMutt will at most wait
  ** until it aborts waiting for input, performs these operations and
  ** continues to wait for input.
  ** .pp
  ** A value of zero or less will cause NeoMutt to never time out.
  */
  { "tmpdir",           DT_PATH, R_NONE, &Tmpdir, IP "/tmp" },
  /*
  ** .pp
  ** This variable allows you to specify where NeoMutt will place its
  ** temporary files needed for displaying and composing messages.  If
  ** this variable is not set, the environment variable \fC$$$TMPDIR\fP is
  ** used.  If \fC$$$TMPDIR\fP is not set then ``\fC/tmp\fP'' is used.
  */
  { "to_chars",         DT_MBTABLE, R_BOTH, &ToChars, IP " +TCFL" },
  /*
  ** .pp
  ** Controls the character used to indicate mail addressed to you.
  ** .dl
  ** .dt \fBCharacter\fP .dd \fBDefault\fP .dd \fBDescription\fP
  ** .dt 1 .dd <space> .dd The mail is \fInot\fP addressed to your address.
  ** .dt 2 .dd + .dd You are the only recipient of the message.
  ** .dt 3 .dd T .dd Your address appears in the ``To:'' header field, but you are not the only recipient of the message.
  ** .dt 4 .dd C .dd Your address is specified in the ``Cc:'' header field, but you are not the only recipient.
  ** .dt 5 .dd F .dd Indicates the mail that was sent by \fIyou\fP.
  ** .dt 6 .dd L .dd Indicates the mail was sent to a mailing-list you subscribe to.
  ** .de
  */
  { "trash",            DT_PATH, R_NONE, &Trash, 0 },
  /*
  ** .pp
  ** If set, this variable specifies the path of the trash folder where the
  ** mails marked for deletion will be moved, instead of being irremediably
  ** purged.
  ** .pp
  ** NOTE: When you delete a message in the trash folder, it is really
  ** deleted, so that you have a way to clean the trash.
  */
  { "ts_enabled",        DT_BOOL,  R_BOTH, &TsEnabled, 0 },
  /* The default must be off to force in the validity checking. */
  /*
  ** .pp
  ** Controls whether NeoMutt tries to set the terminal status line and icon name.
  ** Most terminal emulators emulate the status line in the window title.
  */
  { "ts_icon_format",    DT_STRING,  R_BOTH, &TSIconFormat, IP "M%?n?AIL&ail?" },
  /*
  ** .pp
  ** Controls the format of the icon title, as long as ``$$ts_enabled'' is set.
  ** This string is identical in formatting to the one used by
  ** ``$$status_format''.
  */
  { "ts_status_format",  DT_STRING,   R_BOTH, &TSStatusFormat, IP "NeoMutt with %?m?%m messages&no messages?%?n? [%n NEW]?" },
  /*
  ** .pp
  ** Controls the format of the terminal status line (or window title),
  ** provided that ``$$ts_enabled'' has been set. This string is identical in
  ** formatting to the one used by ``$$status_format''.
  */
#ifdef USE_SOCKET
  { "tunnel",            DT_STRING, R_NONE, &Tunnel, 0 },
  /*
  ** .pp
  ** Setting this variable will cause NeoMutt to open a pipe to a command
  ** instead of a raw socket. You may be able to use this to set up
  ** preauthenticated connections to your IMAP/POP3/SMTP server. Example:
  ** .ts
  ** set tunnel="ssh -q mailhost.net /usr/local/libexec/imapd"
  ** .te
  ** .pp
  ** Note: For this example to work you must be able to log in to the remote
  ** machine without having to enter a password.
  ** .pp
  ** When set, NeoMutt uses the tunnel for all remote connections.
  ** Please see ``$account-hook'' in the manual for how to use different
  ** tunnel commands per connection.
  */
#endif
  { "uncollapse_jump",  DT_BOOL, R_NONE, &UncollapseJump, 0 },
  /*
  ** .pp
  ** When \fIset\fP, NeoMutt will jump to the next unread message, if any,
  ** when the current thread is \fIun\fPcollapsed.
  */
  { "uncollapse_new",   DT_BOOL, R_NONE, &UncollapseNew, 1 },
  /*
  ** .pp
  ** When \fIset\fP, NeoMutt will automatically uncollapse any collapsed thread
  ** that receives a new message. When \fIunset\fP, collapsed threads will
  ** remain collapsed. the presence of the new message will still affect
  ** index sorting, though.
  */
  { "use_8bitmime",     DT_BOOL, R_NONE, &Use8bitmime, 0 },
  /*
  ** .pp
  ** \fBWarning:\fP do not set this variable unless you are using a version
  ** of sendmail which supports the \fC-B8BITMIME\fP flag (such as sendmail
  ** 8.8.x) or you may not be able to send mail.
  ** .pp
  ** When \fIset\fP, NeoMutt will invoke $$sendmail with the \fC-B8BITMIME\fP
  ** flag when sending 8-bit messages to enable ESMTP negotiation.
  */
  { "use_domain",       DT_BOOL, R_NONE, &UseDomain, 1 },
  /*
  ** .pp
  ** When \fIset\fP, NeoMutt will qualify all local addresses (ones without the
  ** ``@host'' portion) with the value of $$hostname.  If \fIunset\fP, no
  ** addresses will be qualified.
  */
  { "use_envelope_from",        DT_BOOL, R_NONE, &UseEnvelopeFrom, 0 },
  /*
  ** .pp
  ** When \fIset\fP, NeoMutt will set the \fIenvelope\fP sender of the message.
  ** If $$envelope_from_address is \fIset\fP, it will be used as the sender
  ** address. If \fIunset\fP, NeoMutt will attempt to derive the sender from the
  ** ``From:'' header.
  ** .pp
  ** Note that this information is passed to sendmail command using the
  ** \fC-f\fP command line switch. Therefore setting this option is not useful
  ** if the $$sendmail variable already contains \fC-f\fP or if the
  ** executable pointed to by $$sendmail doesn't support the \fC-f\fP switch.
  */
  { "use_from",         DT_BOOL, R_NONE, &UseFrom, 1 },
  /*
  ** .pp
  ** When \fIset\fP, NeoMutt will generate the ``From:'' header field when
  ** sending messages.  If \fIunset\fP, no ``From:'' header field will be
  ** generated unless the user explicitly sets one using the ``$my_hdr''
  ** command.
  */
#ifdef HAVE_GETADDRINFO
  { "use_ipv6",         DT_BOOL, R_NONE, &UseIpv6, 1 },
  /*
  ** .pp
  ** When \fIset\fP, NeoMutt will look for IPv6 addresses of hosts it tries to
  ** contact.  If this option is \fIunset\fP, NeoMutt will restrict itself to IPv4 addresses.
  ** Normally, the default should work.
  */
#endif /* HAVE_GETADDRINFO */
  { "user_agent",       DT_BOOL, R_NONE, &UserAgent, 1 },
  /*
  ** .pp
  ** When \fIset\fP, NeoMutt will add a ``User-Agent:'' header to outgoing
  ** messages, indicating which version of NeoMutt was used for composing
  ** them.
  */
#ifdef USE_NOTMUCH
  { "vfolder_format",   DT_STRING,  R_INDEX, &VfolderFormat, IP "%2C %?n?%4n/&     ?%4m %f" },
  /*
  ** .pp
  ** This variable allows you to customize the file browser display for virtual
  ** folders to your personal taste.  This string uses many of the same
  ** expandos as $$folder_format.
  */
  { "virtual_spoolfile", DT_BOOL, R_NONE, &VirtualSpoolfile, 0 },
  /*
  ** .pp
  ** When \fIset\fP, NeoMutt will use the first defined virtual mailbox (see
  ** virtual-mailboxes) as a spool file.
  */
#endif
  { "visual",           DT_PATH, R_NONE, &Visual, IP "vi" },
  /*
  ** .pp
  ** Specifies the visual editor to invoke when the ``\fC~v\fP'' command is
  ** given in the built-in editor.
  ** .pp
  ** $$visual is overridden by the environment variable \fC$$$VISUAL\fP.
  */
  { "wait_key",         DT_BOOL, R_NONE, &WaitKey, 1 },
  /*
  ** .pp
  ** Controls whether NeoMutt will ask you to press a key after an external command
  ** has been invoked by these functions: \fC<shell-escape>\fP,
  ** \fC<pipe-message>\fP, \fC<pipe-entry>\fP, \fC<print-message>\fP,
  ** and \fC<print-entry>\fP commands.
  ** .pp
  ** It is also used when viewing attachments with ``$auto_view'', provided
  ** that the corresponding mailcap entry has a \fIneedsterminal\fP flag,
  ** and the external program is interactive.
  ** .pp
  ** When \fIset\fP, NeoMutt will always ask for a key. When \fIunset\fP, NeoMutt will wait
  ** for a key only if the external command returned a non-zero status.
  */
  { "weed",             DT_BOOL, R_NONE, &Weed, 1 },
  /*
  ** .pp
  ** When \fIset\fP, NeoMutt will weed headers when displaying, forwarding,
  ** printing, or replying to messages.
  */
  { "wrap",             DT_NUMBER,  R_PAGER_FLOW, &Wrap, 0 },
  /*
  ** .pp
  ** When set to a positive value, NeoMutt will wrap text at $$wrap characters.
  ** When set to a negative value, NeoMutt will wrap text so that there are $$wrap
  ** characters of empty space on the right side of the terminal. Setting it
  ** to zero makes NeoMutt wrap at the terminal width.
  ** .pp
  ** Also see $$reflow_wrap.
  */
  { "wrap_headers",     DT_NUMBER,  R_PAGER, &WrapHeaders, 78 },
  /*
  ** .pp
  ** This option specifies the number of characters to use for wrapping
  ** an outgoing message's headers. Allowed values are between 78 and 998
  ** inclusive.
  ** .pp
  ** \fBNote:\fP This option usually shouldn't be changed. RFC5233
  ** recommends a line length of 78 (the default), so \fBplease only change
  ** this setting when you know what you're doing\fP.
  */
  { "wrap_search",      DT_BOOL, R_NONE, &WrapSearch, 1 },
  /*
  ** .pp
  ** Controls whether searches wrap around the end.
  ** .pp
  ** When \fIset\fP, searches will wrap around the first (or last) item. When
  ** \fIunset\fP, incremental searches will not wrap.
  */
  { "write_bcc",        DT_BOOL, R_NONE, &WriteBcc, 1 },
  /*
  ** .pp
  ** Controls whether NeoMutt writes out the ``Bcc:'' header when preparing
  ** messages to be sent.  Exim users may wish to unset this. If NeoMutt
  ** is set to deliver directly via SMTP (see $$smtp_url), this
  ** option does nothing: NeoMutt will never write out the ``Bcc:'' header
  ** in this case.
  */
  { "write_inc",        DT_NUMBER,  R_NONE, &WriteInc, 10 },
  /*
  ** .pp
  ** When writing a mailbox, a message will be printed every
  ** $$write_inc messages to indicate progress.  If set to 0, only a
  ** single message will be displayed before writing a mailbox.
  ** .pp
  ** Also see the $$read_inc, $$net_inc and $$time_inc variables and the
  ** ``$tuning'' section of the manual for performance considerations.
  */
#ifdef USE_NNTP
  { "x_comment_to",     DT_BOOL, R_NONE, &XCommentTo, 0 },
  /*
  ** .pp
  ** If \fIset\fP, NeoMutt will add ``X-Comment-To:'' field (that contains full
  ** name of original article author) to article that followuped to newsgroup.
  */
#endif
  /*--*/

  { "ignore_linear_white_space", DT_BOOL,   R_NONE,  &IgnoreLinearWhiteSpace, 0 },
  { "pgp_encrypt_self",          DT_QUAD,   R_NONE,  &PgpEncryptSelf,         0 },
  { "smime_encrypt_self",        DT_QUAD,   R_NONE,  &SmimeEncryptSelf,       0 },
  { "wrapmargin",                DT_NUMBER, R_PAGER, &Wrap,                   0 },

  { "abort_noattach_regexp",  DT_SYNONYM, R_NONE, NULL, IP "abort_noattach_regex",     },
  { "attach_keyword",         DT_SYNONYM, R_NONE, NULL, IP "abort_noattach_regex",     },
  { "edit_hdrs",              DT_SYNONYM, R_NONE, NULL, IP "edit_headers",             },
  { "envelope_from",          DT_SYNONYM, R_NONE, NULL, IP "use_envelope_from",        },
  { "forw_decode",            DT_SYNONYM, R_NONE, NULL, IP "forward_decode",           },
  { "forw_decrypt",           DT_SYNONYM, R_NONE, NULL, IP "forward_decrypt",          },
  { "forw_format",            DT_SYNONYM, R_NONE, NULL, IP "forward_format",           },
  { "forw_quote",             DT_SYNONYM, R_NONE, NULL, IP "forward_quote",            },
  { "hdr_format",             DT_SYNONYM, R_NONE, NULL, IP "index_format",             },
  { "indent_str",             DT_SYNONYM, R_NONE, NULL, IP "indent_string",            },
  { "mime_fwd",               DT_SYNONYM, R_NONE, NULL, IP "mime_forward",             },
  { "msg_format",             DT_SYNONYM, R_NONE, NULL, IP "message_format",           },
  { "pgp_autoencrypt",        DT_SYNONYM, R_NONE, NULL, IP "crypt_autoencrypt",        },
  { "pgp_autosign",           DT_SYNONYM, R_NONE, NULL, IP "crypt_autosign",           },
  { "pgp_auto_traditional",   DT_SYNONYM, R_NONE, NULL, IP "pgp_replyinline",          },
  { "pgp_create_traditional", DT_SYNONYM, R_NONE, NULL, IP "pgp_autoinline",           },
  { "pgp_replyencrypt",       DT_SYNONYM, R_NONE, NULL, IP "crypt_replyencrypt",       },
  { "pgp_replysign",          DT_SYNONYM, R_NONE, NULL, IP "crypt_replysign",          },
  { "pgp_replysignencrypted", DT_SYNONYM, R_NONE, NULL, IP "crypt_replysignencrypted", },
  { "pgp_self_encrypt_as",    DT_SYNONYM, R_NONE, NULL, IP "pgp_default_key",          },
  { "pgp_verify_sig",         DT_SYNONYM, R_NONE, NULL, IP "crypt_verify_sig",         },
  { "post_indent_str",        DT_SYNONYM, R_NONE, NULL, IP "post_indent_string",       },
  { "print_cmd",              DT_SYNONYM, R_NONE, NULL, IP "print_command",            },
  { "quote_regexp",           DT_SYNONYM, R_NONE, NULL, IP "quote_regex",              },
  { "reply_regexp",           DT_SYNONYM, R_NONE, NULL, IP "reply_regex",              },
  { "smime_self_encrypt_as",  DT_SYNONYM, R_NONE, NULL, IP "smime_default_key",        },
  { "xterm_icon",             DT_SYNONYM, R_NONE, NULL, IP "ts_icon_format",           },
  { "xterm_set_titles",       DT_SYNONYM, R_NONE, NULL, IP "ts_enabled",               },
  { "xterm_title",            DT_SYNONYM, R_NONE, NULL, IP "ts_status_format",         },

  { NULL, 0, 0, 0, 0 },
};

const struct Mapping SortMethods[] = {
  { "date",             SORT_DATE },
  { "date-received",    SORT_RECEIVED },
  { "date-sent",        SORT_DATE },
  { "from",             SORT_FROM },
  { "label",            SORT_LABEL },
  { "mailbox-order",    SORT_ORDER },
  { "score",            SORT_SCORE },
  { "size",             SORT_SIZE },
  { "spam",             SORT_SPAM },
  { "subject",          SORT_SUBJECT },
  { "threads",          SORT_THREADS },
  { "to",               SORT_TO },
  { NULL,               0 },
};

/* same as SortMethods, but with "threads" replaced by "date" */

const struct Mapping SortAuxMethods[] = {
  { "date",             SORT_DATE },
  { "date-received",    SORT_RECEIVED },
  { "date-sent",        SORT_DATE },
  { "from",             SORT_FROM },
  { "label",            SORT_LABEL },
  { "mailbox-order",    SORT_ORDER },
  { "score",            SORT_SCORE },
  { "size",             SORT_SIZE },
  { "spam",             SORT_SPAM },
  { "subject",          SORT_SUBJECT },
  { "threads",          SORT_DATE },    /* note: sort_aux == threads
                                         * isn't possible.
                                         */
  { "to",               SORT_TO },
  { NULL,               0 },
};

const struct Mapping SortBrowserMethods[] = {
  { "alpha",    SORT_SUBJECT },
  { "count",    SORT_COUNT },
  { "date",     SORT_DATE },
  { "desc",     SORT_DESC },
  { "new",      SORT_UNREAD },
  { "size",     SORT_SIZE },
  { "unsorted", SORT_ORDER },
  { NULL,       0 },
};

const struct Mapping SortAliasMethods[] = {
  { "address",  SORT_ADDRESS },
  { "alias",    SORT_ALIAS },
  { "unsorted", SORT_ORDER },
  { NULL,       0 },
};

const struct Mapping SortKeyMethods[] = {
  { "address",  SORT_ADDRESS },
  { "date",     SORT_DATE },
  { "keyid",    SORT_KEYID },
  { "trust",    SORT_TRUST },
  { NULL,       0 },
};

const struct Mapping SortSidebarMethods[] = {
  { "alpha",            SORT_PATH },
  { "count",            SORT_COUNT },
  { "desc",             SORT_DESC },
  { "flagged",          SORT_FLAGGED },
  { "mailbox-order",    SORT_ORDER },
  { "name",             SORT_PATH },
  { "new",              SORT_UNREAD },  /* kept for compatibility */
  { "path",             SORT_PATH },
  { "unread",           SORT_UNREAD },
  { "unsorted",         SORT_ORDER },
  { NULL,               0 },
};

/* functions used to parse commands in a rc file */
static int finish_source         (struct Buffer *buf, struct Buffer *s, unsigned long data, struct Buffer *err);
static int parse_alias           (struct Buffer *buf, struct Buffer *s, unsigned long data, struct Buffer *err);
static int parse_alternates      (struct Buffer *buf, struct Buffer *s, unsigned long data, struct Buffer *err);
static int parse_attachments     (struct Buffer *buf, struct Buffer *s, unsigned long data, struct Buffer *err);
static int parse_group           (struct Buffer *buf, struct Buffer *s, unsigned long data, struct Buffer *err);
static int parse_ifdef           (struct Buffer *buf, struct Buffer *s, unsigned long data, struct Buffer *err);
static int parse_ignore          (struct Buffer *buf, struct Buffer *s, unsigned long data, struct Buffer *err);
static int parse_lists           (struct Buffer *buf, struct Buffer *s, unsigned long data, struct Buffer *err);
static int parse_my_hdr          (struct Buffer *buf, struct Buffer *s, unsigned long data, struct Buffer *err);
#ifdef USE_SIDEBAR
static int parse_path_list       (struct Buffer *buf, struct Buffer *s, unsigned long data, struct Buffer *err);
static int parse_path_unlist     (struct Buffer *buf, struct Buffer *s, unsigned long data, struct Buffer *err);
#endif
static int parse_replace_list    (struct Buffer *buf, struct Buffer *s, unsigned long data, struct Buffer *err);
static int parse_set             (struct Buffer *buf, struct Buffer *s, unsigned long data, struct Buffer *err);
static int parse_setenv          (struct Buffer *buf, struct Buffer *s, unsigned long data, struct Buffer *err);
static int parse_source          (struct Buffer *buf, struct Buffer *s, unsigned long data, struct Buffer *err);
static int parse_spam_list       (struct Buffer *buf, struct Buffer *s, unsigned long data, struct Buffer *err);
static int parse_stailq          (struct Buffer *buf, struct Buffer *s, unsigned long data, struct Buffer *err);
static int parse_subjectrx_list  (struct Buffer *buf, struct Buffer *s, unsigned long data, struct Buffer *err);
static int parse_subscribe       (struct Buffer *buf, struct Buffer *s, unsigned long data, struct Buffer *err);
#ifdef USE_IMAP
static int parse_subscribe_to    (struct Buffer *buf, struct Buffer *s, unsigned long data, struct Buffer *err);
#endif
static int parse_tag_formats     (struct Buffer *buf, struct Buffer *s, unsigned long data, struct Buffer *err);
static int parse_tag_transforms  (struct Buffer *buf, struct Buffer *s, unsigned long data, struct Buffer *err);
static int parse_unalias         (struct Buffer *buf, struct Buffer *s, unsigned long data, struct Buffer *err);
static int parse_unalternates    (struct Buffer *buf, struct Buffer *s, unsigned long data, struct Buffer *err);
static int parse_unattachments   (struct Buffer *buf, struct Buffer *s, unsigned long data, struct Buffer *err);
static int parse_unignore        (struct Buffer *buf, struct Buffer *s, unsigned long data, struct Buffer *err);
static int parse_unlists         (struct Buffer *buf, struct Buffer *s, unsigned long data, struct Buffer *err);
static int parse_unmy_hdr        (struct Buffer *buf, struct Buffer *s, unsigned long data, struct Buffer *err);
static int parse_unreplace_list  (struct Buffer *buf, struct Buffer *s, unsigned long data, struct Buffer *err);
static int parse_unstailq        (struct Buffer *buf, struct Buffer *s, unsigned long data, struct Buffer *err);
static int parse_unsubjectrx_list(struct Buffer *buf, struct Buffer *s, unsigned long data, struct Buffer *err);
static int parse_unsubscribe     (struct Buffer *buf, struct Buffer *s, unsigned long data, struct Buffer *err);
#ifdef USE_IMAP
static int parse_unsubscribe_from(struct Buffer *buf, struct Buffer *s, unsigned long data, struct Buffer *err);
#endif
/* Parse -group arguments */
static int parse_group_context   (struct GroupContext **ctx,
                                  struct Buffer *buf, struct Buffer *s, unsigned long data, struct Buffer *err);

const struct Command Commands[] = {
#ifdef USE_SOCKET
  { "account-hook",        mutt_parse_hook,        MUTT_ACCOUNTHOOK },
#endif
  { "alias",               parse_alias,            0 },
  { "alternates",          parse_alternates,       0 },
  { "alternative_order",   parse_stailq,           UL &AlternativeOrderList },
#ifdef USE_COMPRESSED
  { "append-hook",         mutt_parse_hook,        MUTT_APPENDHOOK },
#endif
  { "attachments",         parse_attachments,      0 },
  { "auto_view",           parse_stailq,           UL &AutoViewList },
  { "bind",                mutt_parse_bind,        0 },
  { "charset-hook",        mutt_parse_hook,        MUTT_CHARSETHOOK },
#ifdef USE_COMPRESSED
  { "close-hook",          mutt_parse_hook,        MUTT_CLOSEHOOK },
#endif
#ifdef HAVE_COLOR
  { "color",               mutt_parse_color,       0 },
#endif
  { "crypt-hook",          mutt_parse_hook,        MUTT_CRYPTHOOK },
  { "exec",                mutt_parse_exec,        0 },
  { "fcc-hook",            mutt_parse_hook,        MUTT_FCCHOOK },
  { "fcc-save-hook",       mutt_parse_hook,        MUTT_FCCHOOK | MUTT_SAVEHOOK },
  { "finish",              finish_source,          0 },
  { "folder-hook",         mutt_parse_hook,        MUTT_FOLDERHOOK },
  { "group",               parse_group,            MUTT_GROUP },
  { "hdr_order",           parse_stailq,           UL &HeaderOrderList },
  { "iconv-hook",          mutt_parse_hook,        MUTT_ICONVHOOK },
  { "ifdef",               parse_ifdef,            0 },
  { "ifndef",              parse_ifdef,            1 },
  { "ignore",              parse_ignore,           0 },
  { "lists",               parse_lists,            0 },
#ifdef USE_LUA
  { "lua",                 mutt_lua_parse,         0 },
  { "lua-source",          mutt_lua_source_file,   0 },
#endif
  { "macro",               mutt_parse_macro,       0 },
  { "mailboxes",           mutt_parse_mailboxes,   0 },
  { "mailto_allow",        parse_stailq,           UL &MailToAllow },
  { "mbox-hook",           mutt_parse_hook,        MUTT_MBOXHOOK },
  { "message-hook",        mutt_parse_hook,        MUTT_MESSAGEHOOK },
  { "mime_lookup",         parse_stailq,           UL &MimeLookupList },
  { "mono",                mutt_parse_mono,        0 },
  { "my_hdr",              parse_my_hdr,           0 },
  { "nospam",              parse_spam_list,        MUTT_NOSPAM },
#ifdef USE_COMPRESSED
  { "open-hook",           mutt_parse_hook,        MUTT_OPENHOOK },
#endif
  { "pgp-hook",            mutt_parse_hook,        MUTT_CRYPTHOOK },
  { "push",                mutt_parse_push,        0 },
  { "reply-hook",          mutt_parse_hook,        MUTT_REPLYHOOK },
  { "reset",               parse_set,              MUTT_SET_RESET },
  { "save-hook",           mutt_parse_hook,        MUTT_SAVEHOOK },
  { "score",               mutt_parse_score,       0 },
  { "send-hook",           mutt_parse_hook,        MUTT_SENDHOOK },
  { "send2-hook",          mutt_parse_hook,        MUTT_SEND2HOOK },
  { "set",                 parse_set,              0 },
  { "setenv",              parse_setenv,           0 },
  { "shutdown-hook",       mutt_parse_hook,        MUTT_SHUTDOWNHOOK | MUTT_GLOBALHOOK },
#ifdef USE_SIDEBAR
  { "sidebar_whitelist",   parse_path_list,        UL &SidebarWhitelist },
#endif
  { "source",              parse_source,           0 },
  { "spam",                parse_spam_list,        MUTT_SPAM },
  { "startup-hook",        mutt_parse_hook,        MUTT_STARTUPHOOK | MUTT_GLOBALHOOK },
  { "subjectrx",           parse_subjectrx_list,   UL &SubjectRegexList },
  { "subscribe",           parse_subscribe,        0 },
#ifdef USE_IMAP
  { "subscribe-to",        parse_subscribe_to,     0 },
#endif
  { "tag-formats",         parse_tag_formats,      0 },
  { "tag-transforms",      parse_tag_transforms,   0 },
  { "timeout-hook",        mutt_parse_hook,        MUTT_TIMEOUTHOOK | MUTT_GLOBALHOOK },
  { "toggle",              parse_set,              MUTT_SET_INV },
  { "unalias",             parse_unalias,          0 },
  { "unalternates",        parse_unalternates,     0 },
  { "unalternative_order", parse_unstailq,         UL &AlternativeOrderList },
  { "unattachments",       parse_unattachments,    0 },
  { "unauto_view",         parse_unstailq,         UL &AutoViewList },
#ifdef HAVE_COLOR
  { "uncolor",             mutt_parse_uncolor,     0 },
#endif
  { "ungroup",             parse_group,            MUTT_UNGROUP },
  { "unhdr_order",         parse_unstailq,         UL &HeaderOrderList },
  { "unhook",              mutt_parse_unhook,      0 },
  { "unignore",            parse_unignore,         0 },
  { "unlists",             parse_unlists,          0 },
  { "unmailboxes",         mutt_parse_unmailboxes, 0 },
  { "unmailto_allow",      parse_unstailq,         UL &MailToAllow },
  { "unmime_lookup",       parse_unstailq,         UL &MimeLookupList },
  { "unmono",              mutt_parse_unmono,      0 },
  { "unmy_hdr",            parse_unmy_hdr,         0 },
  { "unscore",             mutt_parse_unscore,     0 },
  { "unset",               parse_set,              MUTT_SET_UNSET },
  { "unsetenv",            parse_setenv,           MUTT_SET_UNSET },
#ifdef USE_SIDEBAR
  { "unsidebar_whitelist", parse_path_unlist,      UL &SidebarWhitelist },
#endif
  { "unsubjectrx",         parse_unsubjectrx_list, UL &SubjectRegexList },
  { "unsubscribe",         parse_unsubscribe,      0 },
#ifdef USE_IMAP
  { "unsubscribe-from",    parse_unsubscribe_from, 0 },
#endif
#ifdef USE_NOTMUCH
  { "unvirtual-mailboxes", mutt_parse_unmailboxes, MUTT_VIRTUAL },
  { "virtual-mailboxes",   mutt_parse_mailboxes,   MUTT_VIRTUAL | MUTT_NAMED },
#endif
  { NULL,                  NULL,                   0 },
};
// clang-format on

#endif /* _MUTT_INIT_H */<|MERGE_RESOLUTION|>--- conflicted
+++ resolved
@@ -257,14 +257,10 @@
   ** Note: for Japanese users, ``iso-2022-*'' must be put at the head
   ** of the value as shown above if included.
   */
-<<<<<<< HEAD
   { "file_charset", DT_SYNONYM, R_NONE, UL "attach_charset", 0 },
   /*
    */
   { "attach_format",    DT_STRING,  R_NONE, UL &AttachFormat, UL "%u%D%I %t%4n %T%.40d%> [%.7m/%.10M, %.6e%?C?, %C?, %s] " },
-=======
-  { "attach_format",    DT_STRING,  R_NONE, &AttachFormat, IP "%u%D%I %t%4n %T%.40d%> [%.7m/%.10M, %.6e%?C?, %C?, %s] " },
->>>>>>> 6c995c77
   /*
   ** .pp
   ** This variable describes the format of the ``attachment'' menu.  The
