--- conflicted
+++ resolved
@@ -7996,7 +7996,6 @@
 
 </sect1>
 
-<<<<<<< HEAD
 <sect1 id="quasi-delete">
 	<title>Quasi-Delete Patch</title>
 	<subtitle>Mark emails that should be hidden, but not deleted</subtitle>
@@ -8007,18 +8006,6 @@
 		<para>
 			To check if Mutt supports <quote>Quasi-Delete</quote>, look for
 			<quote>patch-quasi-delete</quote> in the mutt version.
-=======
-<sect1 id="status-color">
-	<title>Status Color Patch</title>
-	<subtitle>Custom rules for theming the status bar</subtitle>
-
-	<sect2 id="status-color-patch">
-		<title>Patch</title>
-
-		<para>
-			To check if Mutt supports <quote>Status Color</quote>, look for
-			<quote>patch-status-color</quote> in the mutt version.
->>>>>>> 531b3795
 			See: <xref linkend="mutt-patches"/>.
 		</para>
 
@@ -8030,7 +8017,6 @@
 		<para>This patch is part of the <ulink url="https://github.com/neomutt/neomutt/wiki">NeoMutt Project</ulink>.</para>
 	</sect2>
 
-<<<<<<< HEAD
 	<sect2 id="quasi-delete-intro">
 		<title>Introduction</title>
 
@@ -8042,24 +8028,10 @@
         <para>
 		On its own, this patch isn't very useful.  It forms a useful part of
 		the notmuch plugin.
-=======
-	<sect2 id="status-color-intro">
-		<title>Introduction</title>
-
-        <para>
-		The <quote>status-color</quote> patch allows you to theme different
-		parts of the status bar (also when it's used by the index).
-        </para>
-
-        <para>
-		Unlike normal color commands, <literal>color status</literal> can now
-		take up to 2 extra parameters (regex, num).
->>>>>>> 531b3795
         </para>
 	</sect2>
 
 <!--
-<<<<<<< HEAD
 	<sect2 id="quasi-delete-variables">
 		<title>Variables</title>
 		<para>None</para>
@@ -8104,20 +8076,10 @@
 
 	<sect2 id="quasi-delete-sort">
 		<title>Sort</title>
-=======
-	<sect2 id="status-color-variables">
-		<title>Variables</title>
-		<para>None</para>
-	</sect2>
-
-	<sect2 id="status-color-functions">
-		<title>Functions</title>
->>>>>>> 531b3795
 		<para>None</para>
 	</sect2>
 -->
 
-<<<<<<< HEAD
 	<sect2 id="quasi-delete-muttrc">
 		<title>Muttrc</title>
 <screen>
@@ -8205,7 +8167,119 @@
 		<title>Colors</title>
 		<table id="table-progress-colors">
 			<title>Progress Colors</title>
-=======
+			<tgroup cols="3">
+				<thead>
+					<row>
+						<entry>Name</entry>
+						<entry>Default Color</entry>
+						<entry>Description</entry>
+					</row>
+				</thead>
+				<tbody>
+					<row>
+						<entry><literal>progress</literal></entry>
+						<entry>default</entry>
+						<entry>Visual progress bar</entry>
+					</row>
+				</tbody>
+			</tgroup>
+		</table>
+	</sect2>
+
+<!--
+	<sect2 id="progress-sort">
+		<title>Sort</title>
+		<para>None</para>
+	</sect2>
+-->
+
+	<sect2 id="progress-muttrc">
+		<title>Muttrc</title>
+<screen>
+<emphasis role="comment"># Example Mutt config file for the 'progress' patch.
+ 
+# The 'progress' patch provides clear visual feedback for
+# slow tasks, such as indexing a large folder over the net.
+ 
+# Set the color of the progress bar
+# White text on a red background</emphasis>
+color progress white red
+ 
+<emphasis role="comment"># vim: syntax=muttrc</emphasis>
+</screen>
+	</sect2>
+
+	<sect2 id="progress-see-also">
+		<title>See Also</title>
+
+		<itemizedlist>
+			<listitem><para><ulink url="https://github.com/neomutt/neomutt/wiki">NeoMutt Project</ulink></para></listitem>
+			<listitem><para><link linkend="color">Color command</link></para></listitem>
+		</itemizedlist>
+	</sect2>
+
+	<sect2 id="progress-known-bugs">
+		<title>Known Bugs</title>
+		<para>None</para>
+	</sect2>
+
+	<sect2 id="progress-credits">
+		<title>Credits</title>
+		<itemizedlist>
+		<listitem><para>Stefan Kuhn <email>wuodan@hispeed.ch</email></para></listitem>
+		<listitem><para>Karel Zak <email>kzak@redhat.com</email></para></listitem>
+		<listitem><para>Richard Russon <email>rich@flatcap.org</email></para></listitem>
+		</itemizedlist>
+	</sect2>
+</sect1>
+
+<sect1 id="status-color">
+	<title>Status Color Patch</title>
+	<subtitle>Custom rules for theming the status bar</subtitle>
+
+	<sect2 id="status-color-patch">
+		<title>Patch</title>
+
+		<para>
+			To check if Mutt supports <quote>Status Color</quote>, look for
+			<quote>patch-status-color</quote> in the mutt version.
+			See: <xref linkend="mutt-patches"/>.
+		</para>
+
+		<itemizedlist>
+			<title>Dependencies:</title>
+			<listitem><para>mutt-1.5.24</para></listitem>
+		</itemizedlist>
+
+		<para>This patch is part of the <ulink url="https://github.com/neomutt/neomutt/wiki">NeoMutt Project</ulink>.</para>
+	</sect2>
+
+	<sect2 id="status-color-intro">
+		<title>Introduction</title>
+
+        <para>
+		The <quote>status-color</quote> patch allows you to theme different
+		parts of the status bar (also when it's used by the index).
+        </para>
+
+        <para>
+		Unlike normal color commands, <literal>color status</literal> can now
+		take up to 2 extra parameters (regex, num).
+        </para>
+	</sect2>
+
+<!--
+	<sect2 id="status-color-variables">
+		<title>Variables</title>
+		<para>None</para>
+	</sect2>
+
+	<sect2 id="status-color-functions">
+		<title>Functions</title>
+		<para>None</para>
+	</sect2>
+-->
+
 	<sect2 id="status-color-commands">
 		<title>Commands</title>
 		<cmdsynopsis>
@@ -8252,7 +8326,6 @@
 
 		<table id="table-status-color-colors">
 			<title>Status Colors</title>
->>>>>>> 531b3795
 			<tgroup cols="3">
 				<thead>
 					<row>
@@ -8263,15 +8336,9 @@
 				</thead>
 				<tbody>
 					<row>
-<<<<<<< HEAD
-						<entry><literal>progress</literal></entry>
-						<entry>default</entry>
-						<entry>Visual progress bar</entry>
-=======
 						<entry>status</entry>
 						<entry><literal>reverse</literal></entry>
 						<entry>Status bar</entry>
->>>>>>> 531b3795
 					</row>
 				</tbody>
 			</tgroup>
@@ -8279,35 +8346,12 @@
 	</sect2>
 
 <!--
-<<<<<<< HEAD
-	<sect2 id="progress-sort">
-=======
 	<sect2 id="status-color-sort">
->>>>>>> 531b3795
 		<title>Sort</title>
 		<para>None</para>
 	</sect2>
 -->
 
-<<<<<<< HEAD
-	<sect2 id="progress-muttrc">
-		<title>Muttrc</title>
-<screen>
-<emphasis role="comment"># Example Mutt config file for the 'progress' patch.
- 
-# The 'progress' patch provides clear visual feedback for
-# slow tasks, such as indexing a large folder over the net.
- 
-# Set the color of the progress bar
-# White text on a red background</emphasis>
-color progress white red
- 
-<emphasis role="comment"># vim: syntax=muttrc</emphasis>
-</screen>
-	</sect2>
-
-	<sect2 id="progress-see-also">
-=======
 	<sect2 id="status-color-muttrc">
 		<title>Muttrc</title>
 <screen>
@@ -8364,45 +8408,29 @@
 	</sect2>
 
 	<sect2 id="status-color-see-also">
->>>>>>> 531b3795
 		<title>See Also</title>
 
 		<itemizedlist>
 			<listitem><para><ulink url="https://github.com/neomutt/neomutt/wiki">NeoMutt Project</ulink></para></listitem>
-<<<<<<< HEAD
-=======
 			<listitem><para><link linkend="compile-time-features">Compile-Time Features</link></para></listitem>
 			<listitem><para><link linkend="regexp">Regular Expressions</link></para></listitem>
 			<listitem><para><link linkend="patterns">Patterns</link></para></listitem>
 			<listitem><para><link linkend="index-color">index-color patch</link></para></listitem>
->>>>>>> 531b3795
 			<listitem><para><link linkend="color">Color command</link></para></listitem>
 		</itemizedlist>
 	</sect2>
 
-<<<<<<< HEAD
-	<sect2 id="progress-known-bugs">
-=======
 	<sect2 id="status-color-known-bugs">
->>>>>>> 531b3795
 		<title>Known Bugs</title>
 		<para>None</para>
 	</sect2>
 
-<<<<<<< HEAD
-	<sect2 id="progress-credits">
-		<title>Credits</title>
-		<itemizedlist>
-		<listitem><para>Stefan Kuhn <email>wuodan@hispeed.ch</email></para></listitem>
-		<listitem><para>Karel Zak <email>kzak@redhat.com</email></para></listitem>
-=======
 	<sect2 id="status-color-credits">
 		<title>Credits</title>
 		<itemizedlist>
 		<listitem><para>David Sterba <email>dsterba@suse.cz</email></para></listitem>
 		<listitem><para>Thomas Glanzmann <email>thomas@glanzmann.de</email></para></listitem>
 		<listitem><para>Kirill A. Shutemov <email>kirill@shutemov.name</email></para></listitem>
->>>>>>> 531b3795
 		<listitem><para>Richard Russon <email>rich@flatcap.org</email></para></listitem>
 		</itemizedlist>
 	</sect2>
