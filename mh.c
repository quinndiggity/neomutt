/*
 * Copyright (C) 1996-2002,2007,2009 Michael R. Elkins <me@mutt.org>
 * Copyright (C) 1999-2005 Thomas Roessler <roessler@does-not-exist.org>
 * Copyright (C) 2010,2013 Michael R. Elkins <me@mutt.org>
 * 
 *     This program is free software; you can redistribute it and/or modify
 *     it under the terms of the GNU General Public License as published by
 *     the Free Software Foundation; either version 2 of the License, or
 *     (at your option) any later version.
 * 
 *     This program is distributed in the hope that it will be useful,
 *     but WITHOUT ANY WARRANTY; without even the implied warranty of
 *     MERCHANTABILITY or FITNESS FOR A PARTICULAR PURPOSE.  See the
 *     GNU General Public License for more details.
 * 
 *     You should have received a copy of the GNU General Public License
 *     along with this program; if not, write to the Free Software
 *     Foundation, Inc., 51 Franklin Street, Fifth Floor, Boston, MA  02110-1301, USA.
 */

/*
 * This file contains routines specific to MH and ``maildir'' style
 * mailboxes.
 */

#if HAVE_CONFIG_H
# include "config.h"
#endif

#include "mutt.h"
#include "mailbox.h"
#include "mx.h"
#include "copy.h"
#include "sort.h"
#if USE_HCACHE
#include "hcache.h"
#endif
#include "mutt_curses.h"
#include "buffy.h"

#include <sys/stat.h>
#include <sys/types.h>
#include <dirent.h>
#include <limits.h>
#include <unistd.h>
#include <fcntl.h>

#include <stdio.h>
#include <stdlib.h>
#include <ctype.h>
#include <errno.h>
#include <string.h>
#include <utime.h>

#if HAVE_SYS_TIME_H
#include <sys/time.h>
#endif

#ifdef USE_NOTMUCH
#include "mutt_notmuch.h"
#endif

#define		INS_SORT_THRESHOLD		6

struct maildir
{
  HEADER *h;
  char *canon_fname;
  unsigned header_parsed:1;
#ifdef HAVE_DIRENT_D_INO
  ino_t inode;
#endif /* HAVE_DIRENT_D_INO */
  struct maildir *next;
};

struct mh_sequences
{
  int max;
  short *flags;
};

struct mh_data
{
  time_t mtime_cur;
  mode_t mh_umask;
};

/* mh_sequences support */

#define MH_SEQ_UNSEEN  (1 << 0)
#define MH_SEQ_REPLIED (1 << 1)
#define MH_SEQ_FLAGGED (1 << 2)

static inline struct mh_data *mh_data (CONTEXT *ctx)
{
  return (struct mh_data*)ctx->data;
}

static void mhs_alloc (struct mh_sequences *mhs, int i)
{
  int j;
  int newmax;

  if (i > mhs->max || !mhs->flags)
  {
    newmax = i + 128;
    j = mhs->flags ? mhs->max + 1 : 0;
    safe_realloc (&mhs->flags, sizeof (mhs->flags[0]) * (newmax + 1));
    while (j <= newmax)
      mhs->flags[j++] = 0;

    mhs->max = newmax;
  }
}

static void mhs_free_sequences (struct mh_sequences *mhs)
{
  FREE (&mhs->flags);
}

static short mhs_check (struct mh_sequences *mhs, int i)
{
  if (!mhs->flags || i > mhs->max)
    return 0;
  else
    return mhs->flags[i];
}

static short mhs_set (struct mh_sequences *mhs, int i, short f)
{
  mhs_alloc (mhs, i);
  mhs->flags[i] |= f;
  return mhs->flags[i];
}

#if 0

/* unused */

static short mhs_unset (struct mh_sequences *mhs, int i, short f)
{
  mhs_alloc (mhs, i);
  mhs->flags[i] &= ~f;
  return mhs->flags[i];
}

#endif

static int mh_read_token (char *t, int *first, int *last)
{
  char *p;
  if ((p = strchr (t, '-')))
  {
    *p++ = '\0';
    if (mutt_atoi (t, first) < 0 || mutt_atoi (p, last) < 0)
      return -1;
  }
  else
  {
    if (mutt_atoi (t, first) < 0)
      return -1;
    *last = *first;
  }
  return 0;
}

static int mh_read_sequences (struct mh_sequences *mhs, const char *path)
{
  FILE *fp;
  int line = 1;
  char *buff = NULL;
  char *t;
  size_t sz = 0;

  short f;
  int first, last, rc = 0;

  char pathname[_POSIX_PATH_MAX];
  snprintf (pathname, sizeof (pathname), "%s/.mh_sequences", path);

  if (!(fp = fopen (pathname, "r")))
    return 0; /* yes, ask callers to silently ignore the error */

  while ((buff = mutt_read_line (buff, &sz, fp, &line, 0)))
  {
    if (!(t = strtok (buff, " \t:")))
      continue;

    if (!mutt_strcmp (t, MhUnseen))
      f = MH_SEQ_UNSEEN;
    else if (!mutt_strcmp (t, MhFlagged))
      f = MH_SEQ_FLAGGED;
    else if (!mutt_strcmp (t, MhReplied))
      f = MH_SEQ_REPLIED;
    else			/* unknown sequence */
      continue;

    while ((t = strtok (NULL, " \t:")))
    {
      if (mh_read_token (t, &first, &last) < 0)
      {
	mhs_free_sequences (mhs);
	rc = -1;
	goto out;
      }
      for (; first <= last; first++)
	mhs_set (mhs, first, f);
    }
  }

  rc = 0;

out:
  FREE (&buff);
  safe_fclose (&fp);
  return rc;
}

static inline mode_t mh_umask (CONTEXT* ctx)
{
  struct stat st;
  struct mh_data* data = mh_data (ctx);

  if (data && data->mh_umask)
    return data->mh_umask;

  if (stat (ctx->path, &st))
  {
    dprint (1, (debugfile, "stat failed on %s\n", ctx->path));
    return 077;
  }

  return 0777 & ~st.st_mode;
}

/*
 * Returns 1 if the .mh_sequences last modification time is more recent than the last visit to this mailbox
 * Returns 0 if the modifcation time is older
 * Returns -1 on error
 */
static int mh_sequences_changed(BUFFY *b)
{
  char path[_POSIX_PATH_MAX];
  struct stat sb;

  if ((snprintf(path, sizeof(path), "%s/.mh_sequences", b->path) < sizeof(path)) &&
      (stat(path, &sb) == 0))
    return (sb.st_mtime > b->last_visited);
  return -1;
}

/*
 * Returns 1 if the modification time on the message file is older than the last visit to this mailbox
 * Returns 0 if the modtime is newer
 * Returns -1 on error
 */
static int mh_already_notified(BUFFY *b, int msgno)
{
  char path[_POSIX_PATH_MAX];
  struct stat sb;

  if ((snprintf(path, sizeof(path), "%s/%d", b->path, msgno) < sizeof(path)) &&
      (stat(path, &sb) == 0))
    return (sb.st_mtime <= b->last_visited);
  return -1;
}

void mh_buffy(BUFFY *b)
{
  int i;
  struct mh_sequences mhs;

  b->new = 0;

  /* when $mail_check_recent is set and the .mh_sequences file hasn't changed
   * since the last mailbox visit, there is nothing to do */
  if (option(OPTMAILCHECKRECENT) && mh_sequences_changed(b) <= 0)
      return;

  memset (&mhs, 0, sizeof (mhs));

  if (mh_read_sequences (&mhs, b->path) < 0)
    return;

  /* Traverse the sequence from high to low in order to support
   * $mail_check_recent.  Given that new messages are appended, this should
   * also be faster when it is unset as well.
   */
  for (i = mhs.max; i > 0; i--)
  {
    if (mhs_check (&mhs, i) & MH_SEQ_UNSEEN)
    {
      /* if the first unseen message we encounter was in the mailbox during the last visit, don't notify about it */
      if (!option(OPTMAILCHECKRECENT) || mh_already_notified(b, i) == 0)
	b->new = 1;
      break;
    }
  }
  mhs_free_sequences (&mhs);
}

#ifdef USE_SIDEBAR
/**
 * mh_buffy_update - Update messages counts for an mh mailbox
 * @mailbox: BUFFY representing a maildir mailbox
 *
 * Read through an mh mailbox and count messages.  Save the number of new,
 * flagged messages and a timestamp for now.
 */
void
mh_buffy_update (BUFFY *mailbox)
{
	if (!mailbox)
		return;

	if (!option (OPTSIDEBAR))
		return;

	struct mh_sequences mhs;
	memset (&mhs, 0, sizeof (mhs));

	if (mh_read_sequences (&mhs, mailbox->path) < 0)
		return;

	mailbox->msg_count   = 0;
	mailbox->msg_unread  = 0;
	mailbox->msg_flagged = 0;

	int i;
	for (i = 0; i <= mhs.max; i++) {
		mailbox->msg_count++;
	}
	if (mhs_check (&mhs, i) & MH_SEQ_UNSEEN) {
		mailbox->msg_unread++;
	}
	if (mhs_check (&mhs, i) & MH_SEQ_FLAGGED) {
		mailbox->msg_flagged++;
	}
	mhs_free_sequences (&mhs);
	mailbox->sb_last_checked = time (NULL);
}

#endif

static int mh_mkstemp (CONTEXT * dest, FILE ** fp, char **tgt)
{
  int fd;
  char path[_POSIX_PATH_MAX];
  mode_t omask;

  omask = umask (mh_umask (dest));
  FOREVER
  {
    snprintf (path, _POSIX_PATH_MAX, "%s/.mutt-%s-%d-%" PRIu64,
	      dest->path, NONULL (Hostname), (int) getpid (), mutt_rand64());
    if ((fd = open (path, O_WRONLY | O_EXCL | O_CREAT, 0666)) == -1)
    {
      if (errno != EEXIST)
      {
	mutt_perror (path);
	umask (omask);
	return -1;
      }
    }
    else
    {
      *tgt = safe_strdup (path);
      break;
    }
  }
  umask (omask);

  if ((*fp = fdopen (fd, "w")) == NULL)
  {
    FREE (tgt);		/* __FREE_CHECKED__ */
    close (fd);
    unlink (path);
    return (-1);
  }

  return 0;
}

static void mhs_write_one_sequence (FILE * fp, struct mh_sequences *mhs,
				    short f, const char *tag)
{
  int i;
  int first, last;
  fprintf (fp, "%s:", tag);

  first = -1;
  last = -1;

  for (i = 0; i <= mhs->max; i++)
  {
    if ((mhs_check (mhs, i) & f))
    {
      if (first < 0)
	first = i;
      else
	last = i;
    }
    else if (first >= 0)
    {
      if (last < 0)
	fprintf (fp, " %d", first);
      else
	fprintf (fp, " %d-%d", first, last);

      first = -1;
      last = -1;
    }
  }

  if (first >= 0)
  {
    if (last < 0)
      fprintf (fp, " %d", first);
    else
      fprintf (fp, " %d-%d", first, last);
  }

  fputc ('\n', fp);
}

/* XXX - we don't currently remove deleted messages from sequences we don't know.  Should we? */

static void mh_update_sequences (CONTEXT * ctx)
{
  FILE *ofp, *nfp;

  char sequences[_POSIX_PATH_MAX];
  char *tmpfname;
  char *buff = NULL;
  char *p;
  size_t s;
  int l = 0;
  int i;

  int unseen = 0;
  int flagged = 0;
  int replied = 0;

  char seq_unseen[STRING];
  char seq_replied[STRING];
  char seq_flagged[STRING];


  struct mh_sequences mhs;
  memset (&mhs, 0, sizeof (mhs));

  snprintf (seq_unseen, sizeof (seq_unseen), "%s:", NONULL (MhUnseen));
  snprintf (seq_replied, sizeof (seq_replied), "%s:", NONULL (MhReplied));
  snprintf (seq_flagged, sizeof (seq_flagged), "%s:", NONULL (MhFlagged));

  if (mh_mkstemp (ctx, &nfp, &tmpfname) != 0)
  {
    /* error message? */
    return;
  }

  snprintf (sequences, sizeof (sequences), "%s/.mh_sequences", ctx->path);


  /* first, copy unknown sequences */
  if ((ofp = fopen (sequences, "r")))
  {
    while ((buff = mutt_read_line (buff, &s, ofp, &l, 0)))
    {
      if (!mutt_strncmp (buff, seq_unseen, mutt_strlen (seq_unseen)))
	continue;
      if (!mutt_strncmp (buff, seq_flagged, mutt_strlen (seq_flagged)))
	continue;
      if (!mutt_strncmp (buff, seq_replied, mutt_strlen (seq_replied)))
	continue;

      fprintf (nfp, "%s\n", buff);
    }
  }
  safe_fclose (&ofp);

  /* now, update our unseen, flagged, and replied sequences */
  for (l = 0; l < ctx->msgcount; l++)
  {
    if (ctx->hdrs[l]->deleted)
      continue;

    if ((p = strrchr (ctx->hdrs[l]->path, '/')))
      p++;
    else
      p = ctx->hdrs[l]->path;

    if (mutt_atoi (p, &i) < 0)
      continue;

    if (!ctx->hdrs[l]->read)
    {
      mhs_set (&mhs, i, MH_SEQ_UNSEEN);
      unseen++;
    }
    if (ctx->hdrs[l]->flagged)
    {
      mhs_set (&mhs, i, MH_SEQ_FLAGGED);
      flagged++;
    }
    if (ctx->hdrs[l]->replied)
    {
      mhs_set (&mhs, i, MH_SEQ_REPLIED);
      replied++;
    }
  }

  /* write out the new sequences */
  if (unseen)
    mhs_write_one_sequence (nfp, &mhs, MH_SEQ_UNSEEN, NONULL (MhUnseen));
  if (flagged)
    mhs_write_one_sequence (nfp, &mhs, MH_SEQ_FLAGGED, NONULL (MhFlagged));
  if (replied)
    mhs_write_one_sequence (nfp, &mhs, MH_SEQ_REPLIED, NONULL (MhReplied));

  mhs_free_sequences (&mhs);


  /* try to commit the changes - no guarantee here */
  safe_fclose (&nfp);

  unlink (sequences);
  if (safe_rename (tmpfname, sequences) != 0)
  {
    /* report an error? */
    unlink (tmpfname);
  }

  FREE (&tmpfname);
}

static void mh_sequences_add_one (CONTEXT * ctx, int n, short unseen,
				  short flagged, short replied)
{
  short unseen_done = 0;
  short flagged_done = 0;
  short replied_done = 0;

  FILE *ofp = NULL, *nfp = NULL;

  char *tmpfname;
  char sequences[_POSIX_PATH_MAX];

  char seq_unseen[STRING];
  char seq_replied[STRING];
  char seq_flagged[STRING];

  char *buff = NULL;
  int line;
  size_t sz;

  if (mh_mkstemp (ctx, &nfp, &tmpfname) == -1)
    return;

  snprintf (seq_unseen, sizeof (seq_unseen), "%s:", NONULL (MhUnseen));
  snprintf (seq_replied, sizeof (seq_replied), "%s:", NONULL (MhReplied));
  snprintf (seq_flagged, sizeof (seq_flagged), "%s:", NONULL (MhFlagged));

  snprintf (sequences, sizeof (sequences), "%s/.mh_sequences", ctx->path);
  if ((ofp = fopen (sequences, "r")))
  {
    while ((buff = mutt_read_line (buff, &sz, ofp, &line, 0)))
    {
      if (unseen && !strncmp (buff, seq_unseen, mutt_strlen (seq_unseen)))
      {
	fprintf (nfp, "%s %d\n", buff, n);
	unseen_done = 1;
      }
      else if (flagged
	       && !strncmp (buff, seq_flagged, mutt_strlen (seq_flagged)))
      {
	fprintf (nfp, "%s %d\n", buff, n);
	flagged_done = 1;
      }
      else if (replied
	       && !strncmp (buff, seq_replied, mutt_strlen (seq_replied)))
      {
	fprintf (nfp, "%s %d\n", buff, n);
	replied_done = 1;
      }
      else
	fprintf (nfp, "%s\n", buff);
    }
  }
  safe_fclose (&ofp);
  FREE (&buff);

  if (!unseen_done && unseen)
    fprintf (nfp, "%s: %d\n", NONULL (MhUnseen), n);
  if (!flagged_done && flagged)
    fprintf (nfp, "%s: %d\n", NONULL (MhFlagged), n);
  if (!replied_done && replied)
    fprintf (nfp, "%s: %d\n", NONULL (MhReplied), n);

  safe_fclose (&nfp);

  unlink (sequences);
  if (safe_rename (tmpfname, sequences) != 0)
    unlink (tmpfname);

  FREE (&tmpfname);
}

static void mh_update_maildir (struct maildir *md, struct mh_sequences *mhs)
{
  int i;
  short f;
  char *p;

  for (; md; md = md->next)
  {
    if ((p = strrchr (md->h->path, '/')))
      p++;
    else
      p = md->h->path;

    if (mutt_atoi (p, &i) < 0)
      continue;
    f = mhs_check (mhs, i);

    md->h->read = (f & MH_SEQ_UNSEEN) ? 0 : 1;
    md->h->flagged = (f & MH_SEQ_FLAGGED) ? 1 : 0;
    md->h->replied = (f & MH_SEQ_REPLIED) ? 1 : 0;
  }
}

/* maildir support */

static void maildir_free_entry (struct maildir **md)
{
  if (!md || !*md)
    return;

  FREE (&(*md)->canon_fname);
  if ((*md)->h)
    mutt_free_header (&(*md)->h);

  FREE (md);		/* __FREE_CHECKED__ */
}

static void maildir_free_maildir (struct maildir **md)
{
  struct maildir *p, *q;

  if (!md || !*md)
    return;

  for (p = *md; p; p = q)
  {
    q = p->next;
    maildir_free_entry (&p);
  }
}

void maildir_parse_flags (HEADER * h, const char *path)
{
  char *p, *q = NULL;

  h->flagged = 0;
  h->read = 0;
  h->replied = 0;

  if ((p = strrchr (path, ':')) != NULL && mutt_strncmp (p + 1, "2,", 2) == 0)
  {
    p += 3;
    
    mutt_str_replace (&h->maildir_flags, p);
    q = h->maildir_flags;

    while (*p)
    {
      switch (*p)
      {
      case 'F':

	h->flagged = 1;
	break;

      case 'S':		/* seen */

	h->read = 1;
	break;

      case 'R':		/* replied */

	h->replied = 1;
	break;

      case 'T':		/* trashed */
	h->trash = 1;
	h->deleted = 1;
	break;
      
      default:
	*q++ = *p;
	break;
      }
      p++;
    }
  }
  
  if (q == h->maildir_flags)
    FREE (&h->maildir_flags);
  else if (q)
    *q = '\0';
}

static void maildir_update_mtime (CONTEXT * ctx)
{
  char buf[_POSIX_PATH_MAX];
  struct stat st;
  struct mh_data *data = mh_data (ctx);

  if (ctx->magic == M_MAILDIR)
  {
    snprintf (buf, sizeof (buf), "%s/%s", ctx->path, "cur");
    if (stat (buf, &st) == 0)
      data->mtime_cur = st.st_mtime;
    snprintf (buf, sizeof (buf), "%s/%s", ctx->path, "new");
  }
  else
  {
    snprintf (buf, sizeof (buf), "%s/.mh_sequences", ctx->path);
    if (stat (buf, &st) == 0)
      data->mtime_cur = st.st_mtime;

    strfcpy (buf, ctx->path, sizeof (buf));
  }

  if (stat (buf, &st) == 0)
    ctx->mtime = st.st_mtime;
}

/* 
 * Actually parse a maildir message.  This may also be used to fill
 * out a fake header structure generated by lazy maildir parsing.
 */
HEADER *maildir_parse_stream (int magic, FILE *f, const char *fname,
				      int is_old, HEADER * _h)
{
  HEADER *h = _h;
  struct stat st;

  if (!h)
    h = mutt_new_header ();
  h->env = mutt_read_rfc822_header (f, h, 0, 0);

  fstat (fileno (f), &st);

  if (!h->received)
    h->received = h->date_sent;

  /* always update the length since we have fresh information available. */
  h->content->length = st.st_size - h->content->offset;

  h->index = -1;

  if (magic == M_MAILDIR)
  {
    /*
     * maildir stores its flags in the filename, so ignore the
     * flags in the header of the message
     */

    h->old = is_old;
    maildir_parse_flags (h, fname);
  }
  return h;
}

/*
 * Actually parse a maildir message.  This may also be used to fill
 * out a fake header structure generated by lazy maildir parsing.
 */
HEADER *maildir_parse_message (int magic, const char *fname,
				      int is_old, HEADER * h)
{
  FILE *f;

  if ((f = fopen (fname, "r")) != NULL) {
    h = maildir_parse_stream (magic, f, fname, is_old, h);
    safe_fclose (&f);
    return h;
  }
  return NULL;
}

/* Ignore the garbage files.  A valid MH message consists of only
 * digits.  Deleted message get moved to a filename with a comma before
 * it.
 */

int mh_valid_message (const char *s)
{
  for (; *s; s++)
  {
    if (!isdigit ((unsigned char) *s))
      return 0;
  }
  return 1;
}

static int maildir_parse_dir (CONTEXT * ctx, struct maildir ***last,
			      const char *subdir, int *count,
			      progress_t *progress)
{
  DIR *dirp;
  struct dirent *de;
  char buf[_POSIX_PATH_MAX];
  int is_old = 0;
  struct maildir *entry;
  HEADER *h;

  if (subdir)
  {
    snprintf (buf, sizeof (buf), "%s/%s", ctx->path, subdir);
    is_old = (mutt_strcmp ("cur", subdir) == 0);
  }
  else
    strfcpy (buf, ctx->path, sizeof (buf));

  if ((dirp = opendir (buf)) == NULL)
    return -1;

  while ((de = readdir (dirp)) != NULL)
  {
    if ((ctx->magic == M_MH && !mh_valid_message (de->d_name))
	|| (ctx->magic == M_MAILDIR && *de->d_name == '.'))
      continue;

    /* FOO - really ignore the return value? */
    dprint (2,
	    (debugfile, "%s:%d: queueing %s\n", __FILE__, __LINE__,
	     de->d_name));

    h = mutt_new_header ();
    h->old = is_old;
    if (ctx->magic == M_MAILDIR)
      maildir_parse_flags (h, de->d_name);

    if (count)
    {
      (*count)++;
      if (!ctx->quiet && progress)
	mutt_progress_update (progress, *count, -1);
    }

    if (subdir)
    {
      char tmp[_POSIX_PATH_MAX];
      snprintf (tmp, sizeof (tmp), "%s/%s", subdir, de->d_name);
      h->path = safe_strdup (tmp);
    }
    else
      h->path = safe_strdup (de->d_name);

    entry = safe_calloc (sizeof (struct maildir), 1);
    entry->h = h;
#ifdef HAVE_DIRENT_D_INO
    entry->inode = de->d_ino;
#endif /* HAVE_DIRENT_D_INO */
    **last = entry;
    *last = &entry->next;
  }

  closedir (dirp);

  return 0;
}

static int maildir_add_to_context (CONTEXT * ctx, struct maildir *md)
{
  int oldmsgcount = ctx->msgcount;

  while (md)
  {

    dprint (2, (debugfile, "%s:%d maildir_add_to_context(): Considering %s\n",
		__FILE__, __LINE__, NONULL (md->canon_fname)));

    if (md->h)
    {
      dprint (2,
	      (debugfile,
	       "%s:%d Adding header structure. Flags: %s%s%s%s%s\n", __FILE__,
	       __LINE__, md->h->flagged ? "f" : "", md->h->deleted ? "D" : "",
	       md->h->replied ? "r" : "", md->h->old ? "O" : "",
	       md->h->read ? "R" : ""));
      if (ctx->msgcount == ctx->hdrmax)
	mx_alloc_memory (ctx);

      ctx->hdrs[ctx->msgcount] = md->h;
      ctx->hdrs[ctx->msgcount]->index = ctx->msgcount;
      ctx->size +=
	md->h->content->length + md->h->content->offset -
	md->h->content->hdr_offset;

      md->h = NULL;
      ctx->msgcount++;
    }
    md = md->next;
  }

  if (ctx->msgcount > oldmsgcount)
  {
    mx_update_context (ctx, ctx->msgcount - oldmsgcount);
    return 1;
  }
  return 0;
}

static int maildir_move_to_context (CONTEXT * ctx, struct maildir **md)
{
  int r;
  r = maildir_add_to_context (ctx, *md);
  maildir_free_maildir (md);
  return r;
}

#if USE_HCACHE
static size_t maildir_hcache_keylen (const char *fn)
{
  const char * p = strrchr (fn, ':');
  return p ? (size_t) (p - fn) : mutt_strlen(fn);
}
#endif

#if HAVE_DIRENT_D_INO
static int md_cmp_inode (struct maildir *a, struct maildir *b)
{
  return a->inode - b->inode;
}
#endif

static int md_cmp_path (struct maildir *a, struct maildir *b)
{
  return strcmp (a->h->path, b->h->path);
}

/*
 * Merge two maildir lists according to the inode numbers.
 */
static struct maildir*  maildir_merge_lists (struct maildir *left,
					     struct maildir *right,
					     int (*cmp) (struct maildir *,
							 struct maildir *))
{
  struct maildir* head;
  struct maildir* tail;

  if (left && right) 
  {
    if (cmp (left, right) < 0)
    {
      head = left;
      left = left->next;
    }
    else 
    {
      head = right;
      right = right->next;
    }
  } 
  else 
  {
    if (left) 
      return left;
    else 
      return right;
  }
    
  tail = head;

  while (left && right) 
  {
    if (cmp (left, right) < 0)
    {
      tail->next = left;
      left = left->next;
    } 
    else 
    {
      tail->next = right;
      right = right->next;
    }
    tail = tail->next;
  }

  if (left) 
  {
    tail->next = left;
  }
  else
  {
    tail->next = right;
  }

  return head;
}

static struct maildir* maildir_ins_sort (struct maildir* list,
					 int (*cmp) (struct maildir *,
						     struct maildir *))
{
  struct maildir *tmp, *last, *ret = NULL, *back;

  ret = list;
  list = list->next;
  ret->next = NULL;

  while (list)
  {
    last = NULL;
    back = list->next;
    for (tmp = ret; tmp && cmp (tmp, list) <= 0; tmp = tmp->next)
      last = tmp;

    list->next = tmp;
    if (last)
      last->next = list;
    else
      ret = list;

    list = back;
  }

  return ret;
}

/*
 * Sort maildir list according to inode.
 */
static struct maildir* maildir_sort (struct maildir* list, size_t len,
				     int (*cmp) (struct maildir *,
						 struct maildir *))
{
  struct maildir* left = list;
  struct maildir* right = list;
  size_t c = 0;

  if (!list || !list->next) 
  {
    return list;
  }

  if (len != (size_t)(-1) && len <= INS_SORT_THRESHOLD)
    return maildir_ins_sort (list, cmp);

  list = list->next;
  while (list && list->next) 
  {
    right = right->next;
    list = list->next->next;
    c++;
  }

  list = right;
  right = right->next;
  list->next = 0;

  left = maildir_sort (left, c, cmp);
  right = maildir_sort (right, c, cmp);
  return maildir_merge_lists (left, right, cmp);
}

/* Sorts mailbox into it's natural order.
 * Currently only defined for MH where files are numbered.
 */
static void mh_sort_natural (CONTEXT *ctx, struct maildir **md)
{
  if (!ctx || !md || !*md || ctx->magic != M_MH || Sort != SORT_ORDER)
    return;
  dprint (4, (debugfile, "maildir: sorting %s into natural order\n",
	      ctx->path));
  *md = maildir_sort (*md, (size_t) -1, md_cmp_path);
}

#if HAVE_DIRENT_D_INO
static struct maildir *skip_duplicates (struct maildir *p, struct maildir **last)
{
  /*
   * Skip ahead to the next non-duplicate message.
   *
   * p should never reach NULL, because we couldn't have reached this point unless
   * there was a message that needed to be parsed.
   *
   * the check for p->header_parsed is likely unnecessary since the dupes will most
   * likely be at the head of the list.  but it is present for consistency with
   * the check at the top of the for() loop in maildir_delayed_parsing().
   */
  while (!p->h || p->header_parsed) {
    *last = p;
    p = p->next;
  }
  return p;
}
#endif

/* 
 * This function does the second parsing pass
 */
static void maildir_delayed_parsing (CONTEXT * ctx, struct maildir **md,
			      progress_t *progress)
{ 
  struct maildir *p, *last = NULL;
  char fn[_POSIX_PATH_MAX];
  int count;
#if HAVE_DIRENT_D_INO
  int sort = 0;
#endif
#if USE_HCACHE
  header_cache_t *hc = NULL;
  void *data;
  struct timeval *when = NULL;
  struct stat lastchanged;
  int ret;
#endif

#if HAVE_DIRENT_D_INO
#define DO_SORT()	do { \
  if (!sort) \
  { \
    dprint (4, (debugfile, "maildir: need to sort %s by inode\n", ctx->path)); \
    p = maildir_sort (p, (size_t) -1, md_cmp_inode); \
    if (!last) \
      *md = p; \
    else \
      last->next = p; \
    sort = 1; \
    p = skip_duplicates (p, &last); \
    snprintf (fn, sizeof (fn), "%s/%s", ctx->path, p->h->path); \
  } \
} while(0)
#else
#define DO_SORT()	/* nothing */
#endif

#if USE_HCACHE
  hc = mutt_hcache_open (HeaderCache, ctx->path, NULL);
#endif

  for (p = *md, count = 0; p; p = p->next, count++)
   {
    if (! (p && p->h && !p->header_parsed))
     {
      last = p;
      continue;
    }

    if (!ctx->quiet && progress)
      mutt_progress_update (progress, count, -1);

    DO_SORT();

    snprintf (fn, sizeof (fn), "%s/%s", ctx->path, p->h->path);

#if USE_HCACHE
    if (option(OPTHCACHEVERIFY))
    {
       ret = stat(fn, &lastchanged);
    }
    else
    {
      lastchanged.st_mtime = 0;
      ret = 0;
    }

    if (ctx->magic == M_MH)
      data = mutt_hcache_fetch (hc, p->h->path, strlen);
    else
      data = mutt_hcache_fetch (hc, p->h->path + 3, &maildir_hcache_keylen);
    when = (struct timeval *) data;

    if (data != NULL && !ret && lastchanged.st_mtime <= when->tv_sec)
    {
      p->h = mutt_hcache_restore ((unsigned char *)data, &p->h);
      if (ctx->magic == M_MAILDIR)
	maildir_parse_flags (p->h, fn);
    }
    else
    {
#endif /* USE_HCACHE */

    if (maildir_parse_message (ctx->magic, fn, p->h->old, p->h))
    {
      p->header_parsed = 1;
#if USE_HCACHE
      if (ctx->magic == M_MH)
	mutt_hcache_store (hc, p->h->path, p->h, 0, strlen, M_GENERATE_UIDVALIDITY);
      else
	mutt_hcache_store (hc, p->h->path + 3, p->h, 0, &maildir_hcache_keylen, M_GENERATE_UIDVALIDITY);
#endif
    } else
      mutt_free_header (&p->h);
#if USE_HCACHE
    }
    FREE (&data);
#endif
    last = p;
   }
#if USE_HCACHE
  mutt_hcache_close (hc);
#endif

#undef DO_SORT

  mh_sort_natural (ctx, md);
}

static int mh_close_mailbox (CONTEXT *ctx)
{
  FREE (&ctx->data);

  return 0;
}

/* Read a MH/maildir style mailbox.
 *
 * args:
 *	ctx [IN/OUT]	context for this mailbox
 *	subdir [IN]	NULL for MH mailboxes, otherwise the subdir of the
 *			maildir mailbox to read from
 */
int mh_read_dir (CONTEXT * ctx, const char *subdir)
{
  struct maildir *md;
  struct mh_sequences mhs;
  struct maildir **last;
  struct mh_data *data;
  int count;
  char msgbuf[STRING];
  progress_t progress;

  memset (&mhs, 0, sizeof (mhs));
  if (!ctx->quiet)
  {
    snprintf (msgbuf, sizeof (msgbuf), _("Scanning %s..."), ctx->path);
    mutt_progress_init (&progress, msgbuf, M_PROGRESS_MSG, ReadInc, 0);
  }

  if (!ctx->data)
  {
    ctx->data = safe_calloc(sizeof (struct mh_data), 1);
    ctx->mx_close = mh_close_mailbox;
  }
  data = mh_data (ctx);

  maildir_update_mtime (ctx);

  md = NULL;
  last = &md;
  count = 0;
  if (maildir_parse_dir (ctx, &last, subdir, &count, &progress) == -1)
    return -1;

  if (!ctx->quiet)
  {
    snprintf (msgbuf, sizeof (msgbuf), _("Reading %s..."), ctx->path);
    mutt_progress_init (&progress, msgbuf, M_PROGRESS_MSG, ReadInc, count);
  }
  maildir_delayed_parsing (ctx, &md, &progress);

  if (ctx->magic == M_MH)
  {
    if (mh_read_sequences (&mhs, ctx->path) < 0)
      return -1;
    mh_update_maildir (md, &mhs);
    mhs_free_sequences (&mhs);
  }

  maildir_move_to_context (ctx, &md);

  if (!data->mh_umask)
    data->mh_umask = mh_umask (ctx);

  return 0;
}

/* read a maildir style mailbox */
int maildir_read_dir (CONTEXT * ctx)
{
  /* maildir looks sort of like MH, except that there are two subdirectories
   * of the main folder path from which to read messages
   */
  if (mh_read_dir (ctx, "new") == -1 || mh_read_dir (ctx, "cur") == -1)
    return (-1);

  return 0;
}

/*
 * Open a new (temporary) message in an MH folder.
 */

int mh_open_new_message (MESSAGE * msg, CONTEXT * dest, HEADER * hdr)
{
  return mh_mkstemp (dest, &msg->fp, &msg->path);
}

static int ch_compar (const void *a, const void *b)
{
  return (int)( *((const char *) a) - *((const char *) b));
}

void maildir_flags (char *dest, size_t destlen, HEADER * hdr)
{
  *dest = '\0';

  /*
   * The maildir specification requires that all files in the cur
   * subdirectory have the :unique string appeneded, regardless of whether
   * or not there are any flags.  If .old is set, we know that this message
   * will end up in the cur directory, so we include it in the following
   * test even though there is no associated flag.
   */
  
  if (hdr && (hdr->flagged || hdr->replied || hdr->read || hdr->deleted || hdr->old || hdr->maildir_flags))
  {
    char tmp[LONG_STRING];
    snprintf (tmp, sizeof (tmp),
	      "%s%s%s%s%s",
	      hdr->flagged ? "F" : "",
	      hdr->replied ? "R" : "",
	      hdr->read ? "S" : "", hdr->deleted ? "T" : "",
	      NONULL(hdr->maildir_flags));
    if (hdr->maildir_flags)
      qsort (tmp, strlen (tmp), 1, ch_compar);
    snprintf (dest, destlen, ":2,%s", tmp);
  }
}


/*
 * Open a new (temporary) message in a maildir folder.
 * 
 * Note that this uses _almost_ the maildir file name format, but
 * with a {cur,new} prefix.
 *
 */

int maildir_open_new_message (MESSAGE * msg, CONTEXT * dest, HEADER * hdr)
{
  int fd;
  char path[_POSIX_PATH_MAX];
  char suffix[16];
  char subdir[16];
  mode_t omask;

  if (hdr)
  {
    short deleted = hdr->deleted;
    hdr->deleted = 0;

    maildir_flags (suffix, sizeof (suffix), hdr);

    hdr->deleted = deleted;
  }
  else
    *suffix = '\0';

  if (hdr && (hdr->read || hdr->old))
    strfcpy (subdir, "cur", sizeof (subdir));
  else
    strfcpy (subdir, "new", sizeof (subdir));

  omask = umask (mh_umask (dest));
  FOREVER
  {
    snprintf (path, _POSIX_PATH_MAX, "%s/tmp/%s.%lld.R%" PRIu64 ".%s%s",
	      dest->path, subdir, (long long)time (NULL), mutt_rand64(),
              NONULL (Hostname), suffix);

    dprint (2, (debugfile, "maildir_open_new_message (): Trying %s.\n",
		path));

    if ((fd = open (path, O_WRONLY | O_EXCL | O_CREAT, 0666)) == -1)
    {
      if (errno != EEXIST)
      {
	umask (omask);
	mutt_perror (path);
	return -1;
      }
    }
    else
    {
      dprint (2, (debugfile, "maildir_open_new_message (): Success.\n"));
      msg->path = safe_strdup (path);
      break;
    }
  }
  umask (omask);

  if ((msg->fp = fdopen (fd, "w")) == NULL)
  {
    FREE (&msg->path);
    close (fd);
    unlink (path);
    return (-1);
  }

  return 0;
}



/*
 * Commit a message to a maildir folder.
 * 
 * msg->path contains the file name of a file in tmp/. We take the
 * flags from this file's name. 
 *
 * ctx is the mail folder we commit to.
 * 
 * hdr is a header structure to which we write the message's new
 * file name.  This is used in the mh and maildir folder synch
 * routines.  When this routine is invoked from mx_commit_message,
 * hdr is NULL. 
 *
 * msg->path looks like this:
 * 
 *    tmp/{cur,new}.mutt-HOSTNAME-PID-COUNTER:flags
 * 
 * See also maildir_open_new_message().
 * 
 */

int maildir_commit_message (CONTEXT * ctx, MESSAGE * msg, HEADER * hdr)
{
  char subdir[4];
  char suffix[16];
  char path[_POSIX_PATH_MAX];
  char full[_POSIX_PATH_MAX];
  char *s;

  if (safe_fsync_close (&msg->fp))
  {
    mutt_perror (_("Could not flush message to disk"));
    return -1;
  }

  /* extract the subdir */
  s = strrchr (msg->path, '/') + 1;
  strfcpy (subdir, s, 4);

  /* extract the flags */
  if ((s = strchr (s, ':')))
    strfcpy (suffix, s, sizeof (suffix));
  else
    suffix[0] = '\0';

  /* construct a new file name. */
  FOREVER
  {
    snprintf (path, _POSIX_PATH_MAX, "%s/%lld.R%" PRIu64 ".%s%s", subdir,
	      (long long)time (NULL), mutt_rand64(),
	      NONULL (Hostname), suffix);
    snprintf (full, _POSIX_PATH_MAX, "%s/%s", ctx->path, path);

    dprint (2, (debugfile, "maildir_commit_message (): renaming %s to %s.\n",
		msg->path, full));

    if (safe_rename (msg->path, full) == 0)
    {
      /*
       * Adjust the mtime on the file to match the time at which this
       * message was received.  Currently this is only set when copying
       * messages between mailboxes, so we test to ensure that it is
       * actually set.
       */
      if (msg->received)
      {
	struct utimbuf ut;

	ut.actime = msg->received;
	ut.modtime = msg->received;
	if (utime (full, &ut))
	{
	  mutt_perror (_("maildir_commit_message(): unable to set time on file"));
	  goto post_rename_err;
	}
      }

#ifdef USE_NOTMUCH
      if (ctx->magic == M_NOTMUCH)
	nm_update_filename(ctx, hdr->path, full, hdr);
#endif
      if (hdr)
	mutt_str_replace (&hdr->path, path);
      mutt_str_replace (&msg->commited_path, full);
      FREE (&msg->path);

      return 0;

post_rename_err:
      return -1;
    }
    else if (errno != EEXIST)
    {
      mutt_perror (ctx->path);
      return -1;
    }
  }
}

/* 
 * commit a message to an MH folder.
 * 
 */


static int _mh_commit_message (CONTEXT * ctx, MESSAGE * msg, HEADER * hdr,
			       short updseq)
{
  DIR *dirp;
  struct dirent *de;
  char *cp, *dep;
  unsigned int n, hi = 0;
  char path[_POSIX_PATH_MAX];
  char tmp[16];

  if (safe_fsync_close (&msg->fp))
  {
    mutt_perror (_("Could not flush message to disk"));
    return -1;
  }

  if ((dirp = opendir (ctx->path)) == NULL)
  {
    mutt_perror (ctx->path);
    return (-1);
  }

  /* figure out what the next message number is */
  while ((de = readdir (dirp)) != NULL)
  {
    dep = de->d_name;
    if (*dep == ',')
      dep++;
    cp = dep;
    while (*cp)
    {
      if (!isdigit ((unsigned char) *cp))
	break;
      cp++;
    }
    if (!*cp)
    {
      n = atoi (dep);
      if (n > hi)
	hi = n;
    }
  }
  closedir (dirp);

  /* 
   * Now try to rename the file to the proper name.
   * 
   * Note: We may have to try multiple times, until we find a free
   * slot.
   */

  FOREVER
  {
    hi++;
    snprintf (tmp, sizeof (tmp), "%d", hi);
    snprintf (path, sizeof (path), "%s/%s", ctx->path, tmp);
    if (safe_rename (msg->path, path) == 0)
    {
      if (hdr)
	mutt_str_replace (&hdr->path, tmp);
      mutt_str_replace (&msg->commited_path, path);
      FREE (&msg->path);
      break;
    }
    else if (errno != EEXIST)
    {
      mutt_perror (ctx->path);
      return -1;
    }
  }
  if (updseq)
    mh_sequences_add_one (ctx, hi, !msg->flags.read, msg->flags.flagged,
			  msg->flags.replied);
  return 0;
}

int mh_commit_message (CONTEXT * ctx, MESSAGE * msg, HEADER * hdr)
{
  return _mh_commit_message (ctx, msg, hdr, 1);
}


/* Sync a message in an MH folder.
 * 
 * This code is also used for attachment deletion in maildir
 * folders.
 */

static int mh_rewrite_message (CONTEXT * ctx, int msgno)
{
  HEADER *h = ctx->hdrs[msgno];
  MESSAGE *dest;

  int rc;
  short restore = 1;
  char oldpath[_POSIX_PATH_MAX];
  char newpath[_POSIX_PATH_MAX];
  char partpath[_POSIX_PATH_MAX];

  long old_body_offset = h->content->offset;
  long old_body_length = h->content->length;
  long old_hdr_lines = h->lines;

  if ((dest = mx_open_new_message (ctx, h, 0)) == NULL)
    return -1;

  if ((rc = mutt_copy_message (dest->fp, ctx, h,
			       M_CM_UPDATE, CH_UPDATE | CH_UPDATE_LEN)) == 0)
  {
    snprintf (oldpath, _POSIX_PATH_MAX, "%s/%s", ctx->path, h->path);
    strfcpy (partpath, h->path, _POSIX_PATH_MAX);

    if (ctx->magic == M_MAILDIR)
      rc = maildir_commit_message (ctx, dest, h);
    else
      rc = _mh_commit_message (ctx, dest, h, 0);

    mx_close_message (&dest);

    if (rc == 0)
    {
      unlink (oldpath);
      restore = 0;
    }

    /* 
     * Try to move the new message to the old place.
     * (MH only.)
     *
     * This is important when we are just updating flags.
     *
     * Note that there is a race condition against programs which
     * use the first free slot instead of the maximum message
     * number.  Mutt does _not_ behave like this.
     * 
     * Anyway, if this fails, the message is in the folder, so
     * all what happens is that a concurrently running mutt will
     * lose flag modifications.
     */

    if (ctx->magic == M_MH && rc == 0)
    {
      snprintf (newpath, _POSIX_PATH_MAX, "%s/%s", ctx->path, h->path);
      if ((rc = safe_rename (newpath, oldpath)) == 0)
	mutt_str_replace (&h->path, partpath);
    }
  }
  else
    mx_close_message (&dest);

  if (rc == -1 && restore)
  {
    h->content->offset = old_body_offset;
    h->content->length = old_body_length;
    h->lines = old_hdr_lines;
  }

  mutt_free_body (&h->content->parts);
  return rc;
}

static int mh_sync_message (CONTEXT * ctx, int msgno)
{
  HEADER *h = ctx->hdrs[msgno];

  if (h->attach_del || h->label_changed ||
      (h->env && (h->env->refs_changed || h->env->irt_changed)))
    if (mh_rewrite_message (ctx, msgno) != 0)
      return -1;

  return 0;
}

static int maildir_sync_message (CONTEXT * ctx, int msgno)
{
  HEADER *h = ctx->hdrs[msgno];

  if (h->attach_del || h->label_changed ||
      (h->env && (h->env->refs_changed || h->env->irt_changed)))
  {
    /* when doing attachment deletion/rethreading, fall back to the MH case. */
    if (mh_rewrite_message (ctx, msgno) != 0)
      return (-1);
  }
  else
  {
    /* we just have to rename the file. */

    char newpath[_POSIX_PATH_MAX];
    char partpath[_POSIX_PATH_MAX];
    char fullpath[_POSIX_PATH_MAX];
    char oldpath[_POSIX_PATH_MAX];
    char suffix[16];
    char *p;

    if ((p = strrchr (h->path, '/')) == NULL)
    {
      dprint (1,
	      (debugfile,
	       "maildir_sync_message: %s: unable to find subdir!\n",
	       h->path));
      return (-1);
    }
    p++;
    strfcpy (newpath, p, sizeof (newpath));

    /* kill the previous flags */
    if ((p = strchr (newpath, ':')) != NULL)
      *p = 0;

    maildir_flags (suffix, sizeof (suffix), h);

    snprintf (partpath, sizeof (partpath), "%s/%s%s",
	      (h->read || h->old) ? "cur" : "new", newpath, suffix);
    snprintf (fullpath, sizeof (fullpath), "%s/%s", ctx->path, partpath);
    snprintf (oldpath, sizeof (oldpath), "%s/%s", ctx->path, h->path);

    if (mutt_strcmp (fullpath, oldpath) == 0)
    {
      /* message hasn't really changed */
      return 0;
    }

    /* record that the message is possibly marked as trashed on disk */
    h->trash = h->deleted;

    if (rename (oldpath, fullpath) != 0)
    {
      mutt_perror ("rename");
      return (-1);
    }
    mutt_str_replace (&h->path, partpath);
  }
  return (0);
}

#if USE_HCACHE
int mh_sync_mailbox_message (CONTEXT * ctx, int msgno, header_cache_t *hc)
#else
int mh_sync_mailbox_message (CONTEXT * ctx, int msgno)
#endif
{
    char path[_POSIX_PATH_MAX], tmp[_POSIX_PATH_MAX];
    HEADER *h = ctx->hdrs[msgno];

    if (h->deleted && (ctx->magic != M_MAILDIR || !option (OPTMAILDIRTRASH)))
    {
      snprintf (path, sizeof (path), "%s/%s", ctx->path, h->path);
      if (ctx->magic == M_MAILDIR
	  || (option (OPTMHPURGE) && ctx->magic == M_MH))
      {
#if USE_HCACHE
	if (hc) {
           if (ctx->magic == M_MAILDIR)
              mutt_hcache_delete (hc, h->path + 3, &maildir_hcache_keylen);
	   else if (ctx->magic == M_MH)
	      mutt_hcache_delete (hc, h->path, strlen);
	}
#endif /* USE_HCACHE */
	unlink (path);
      }
      else if (ctx->magic == M_MH)
      {
	/* MH just moves files out of the way when you delete them */
	if (*h->path != ',')
	{
	  snprintf (tmp, sizeof (tmp), "%s/,%s", ctx->path, h->path);
	  unlink (tmp);
	  rename (path, tmp);
	}

      }
    }
<<<<<<< HEAD
    else if (h->changed || h->attach_del ||
=======
    else if (ctx->hdrs[i]->changed || ctx->hdrs[i]->attach_del ||
	     ctx->hdrs[i]->label_changed ||
>>>>>>> 3ad3e06d
	     (ctx->magic == M_MAILDIR
	      && (option (OPTMAILDIRTRASH) || h->trash)
	      && (h->deleted != h->trash)))
    {
      if (ctx->magic == M_MAILDIR)
      {
	if (maildir_sync_message (ctx, msgno) == -1)
	  return -1;
      }
      else
      {
	if (mh_sync_message (ctx, msgno) == -1)
	  return -1;
      }
    }

#if USE_HCACHE
    if (hc && h->changed)
    {
      if (ctx->magic == M_MAILDIR)
	mutt_hcache_store (hc, h->path + 3, h, 0, &maildir_hcache_keylen, M_GENERATE_UIDVALIDITY);
      else if (ctx->magic == M_MH)
	mutt_hcache_store (hc, h->path, h, 0, strlen, M_GENERATE_UIDVALIDITY);
    }
#endif

    return 0;
}

int mh_sync_mailbox (CONTEXT * ctx, int *index_hint)
{
  int i, j;
#if USE_HCACHE
  header_cache_t *hc = NULL;
#endif /* USE_HCACHE */
  char msgbuf[STRING];
  progress_t progress;

  if (ctx->magic == M_MH)
    i = mh_check_mailbox (ctx, index_hint);
  else
    i = maildir_check_mailbox (ctx, index_hint);

  if (i != 0)
    return i;

#if USE_HCACHE
  if (ctx->magic == M_MAILDIR || ctx->magic == M_MH)
    hc = mutt_hcache_open(HeaderCache, ctx->path, NULL);
#endif /* USE_HCACHE */

  if (!ctx->quiet)
  {
    snprintf (msgbuf, sizeof (msgbuf), _("Writing %s..."), ctx->path);
    mutt_progress_init (&progress, msgbuf, M_PROGRESS_MSG, WriteInc, ctx->msgcount);
  }

  for (i = 0; i < ctx->msgcount; i++)
  {
    if (!ctx->quiet)
      mutt_progress_update (&progress, i, -1);

#if USE_HCACHE
    if (mh_sync_mailbox_message (ctx, i, hc) == -1)
      goto err;
#else
    if (mh_sync_mailbox_message (ctx, i) == -1)
      goto err;
#endif
  }

#if USE_HCACHE
  if (ctx->magic == M_MAILDIR || ctx->magic == M_MH)
    mutt_hcache_close (hc);
#endif /* USE_HCACHE */

  if (ctx->magic == M_MH)
    mh_update_sequences (ctx);

  /* XXX race condition? */

  maildir_update_mtime (ctx);

  /* adjust indices */

  if (ctx->deleted)
  {
    for (i = 0, j = 0; i < ctx->msgcount; i++)
    {
      if (!ctx->hdrs[i]->deleted
	  || (ctx->magic == M_MAILDIR && option (OPTMAILDIRTRASH)))
	ctx->hdrs[i]->index = j++;
    }
  }

  return 0;

err:
#if USE_HCACHE
  if (ctx->magic == M_MAILDIR || ctx->magic == M_MH)
    mutt_hcache_close (hc);
#endif /* USE_HCACHE */
  return -1;
}

static char *maildir_canon_filename (char *dest, const char *src, size_t l)
{
  char *t, *u;

  if ((t = strrchr (src, '/')))
    src = t + 1;

  strfcpy (dest, src, l);
  if ((u = strrchr (dest, ':')))
    *u = '\0';

  return dest;
}

static void maildir_update_tables (CONTEXT *ctx, int *index_hint)
{
  short old_sort;
  int old_count;
  int i, j;
  
  if (Sort != SORT_ORDER)
  {
    old_sort = Sort;
    Sort = SORT_ORDER;
    mutt_sort_headers (ctx, 1);
    Sort = old_sort;
  }
  
  old_count = ctx->msgcount;
  for (i = 0, j = 0; i < old_count; i++)
  {
    if (ctx->hdrs[i]->active && index_hint && *index_hint == i)
      *index_hint = j;
    
    if (ctx->hdrs[i]->active)
      ctx->hdrs[i]->index = j++;
  }

  mx_update_tables (ctx, 0);
  mutt_clear_threads (ctx);
}

void maildir_update_flags (CONTEXT *ctx, HEADER *o, HEADER *n)
{
  /* save the global state here so we can reset it at the
   * end of list block if required.
   */
  int context_changed = ctx->changed;
  
  /* user didn't modify this message.  alter the flags to match the
   * current state on disk.  This may not actually do
   * anything. mutt_set_flag() will just ignore the call if the status
   * bits are already properly set, but it is still faster not to pass
   * through it */
  if (o->flagged != n->flagged)
    mutt_set_flag (ctx, o, M_FLAG, n->flagged);
  if (o->replied != n->replied)
    mutt_set_flag (ctx, o, M_REPLIED, n->replied);
  if (o->read != n->read)
    mutt_set_flag (ctx, o, M_READ, n->read);
  if (o->old != n->old)
    mutt_set_flag (ctx, o, M_OLD, n->old);

  /* mutt_set_flag() will set this, but we don't need to
   * sync the changes we made because we just updated the
   * context to match the current on-disk state of the
   * message.
   */
  o->changed = 0;
  
  /* if the mailbox was not modified before we made these
   * changes, unset the changed flag since nothing needs to
   * be synchronized.
   */
  if (!context_changed)
    ctx->changed = 0;
}


/* This function handles arrival of new mail and reopening of
 * maildir folders.  The basic idea here is we check to see if either
 * the new or cur subdirectories have changed, and if so, we scan them
 * for the list of files.  We check for newly added messages, and
 * then merge the flags messages we already knew about.  We don't treat
 * either subdirectory differently, as mail could be copied directly into
 * the cur directory from another agent.
 */
int maildir_check_mailbox (CONTEXT * ctx, int *index_hint)
{
  struct stat st_new;		/* status of the "new" subdirectory */
  struct stat st_cur;		/* status of the "cur" subdirectory */
  char buf[_POSIX_PATH_MAX];
  int changed = 0;		/* bitmask representing which subdirectories
				   have changed.  0x1 = new, 0x2 = cur */
  int occult = 0;		/* messages were removed from the mailbox */
  int have_new = 0;		/* messages were added to the mailbox */
  struct maildir *md;		/* list of messages in the mailbox */
  struct maildir **last, *p;
  int i;
  HASH *fnames;			/* hash table for quickly looking up the base filename
				   for a maildir message */
  struct mh_data *data = mh_data (ctx);

  /* XXX seems like this check belongs in mx_check_mailbox()
   * rather than here.
   */
  if (!option (OPTCHECKNEW))
    return 0;

  snprintf (buf, sizeof (buf), "%s/new", ctx->path);
  if (stat (buf, &st_new) == -1)
    return -1;

  snprintf (buf, sizeof (buf), "%s/cur", ctx->path);
  if (stat (buf, &st_cur) == -1)
    return -1;

  /* determine which subdirectories need to be scanned */
  if (st_new.st_mtime > ctx->mtime)
    changed = 1;
  if (st_cur.st_mtime > data->mtime_cur)
    changed |= 2;

  if (!changed)
    return 0;			/* nothing to do */

  /* update the modification times on the mailbox */
  data->mtime_cur = st_cur.st_mtime;
  ctx->mtime = st_new.st_mtime;

  /* do a fast scan of just the filenames in
   * the subdirectories that have changed.
   */
  md = NULL;
  last = &md;
  if (changed & 1)
    maildir_parse_dir (ctx, &last, "new", NULL, NULL);
  if (changed & 2)
    maildir_parse_dir (ctx, &last, "cur", NULL, NULL);

  /* we create a hash table keyed off the canonical (sans flags) filename
   * of each message we scanned.  This is used in the loop over the
   * existing messages below to do some correlation.
   */
  fnames = hash_create (1031, 0);

  for (p = md; p; p = p->next)
  {
    maildir_canon_filename (buf, p->h->path, sizeof (buf));
    p->canon_fname = safe_strdup (buf);
    hash_insert (fnames, p->canon_fname, p, 0);
  }

  /* check for modifications and adjust flags */
  for (i = 0; i < ctx->msgcount; i++)
  {
    ctx->hdrs[i]->active = 0;
    maildir_canon_filename (buf, ctx->hdrs[i]->path, sizeof (buf));
    p = hash_find (fnames, buf);
    if (p && p->h)
    {
      /* message already exists, merge flags */
      ctx->hdrs[i]->active = 1;

      /* check to see if the message has moved to a different
       * subdirectory.  If so, update the associated filename.
       */
      if (mutt_strcmp (ctx->hdrs[i]->path, p->h->path))
	mutt_str_replace (&ctx->hdrs[i]->path, p->h->path);

      /* if the user hasn't modified the flags on this message, update
       * the flags we just detected.
       */
      if (!ctx->hdrs[i]->changed)
	maildir_update_flags (ctx, ctx->hdrs[i], p->h);

      if (ctx->hdrs[i]->deleted == ctx->hdrs[i]->trash)
	ctx->hdrs[i]->deleted = p->h->deleted;
      ctx->hdrs[i]->trash = p->h->trash;

      /* this is a duplicate of an existing header, so remove it */
      mutt_free_header (&p->h);
    }
    /* This message was not in the list of messages we just scanned.
     * Check to see if we have enough information to know if the
     * message has disappeared out from underneath us.
     */
    else if (((changed & 1) && (!strncmp (ctx->hdrs[i]->path, "new/", 4))) ||
	     ((changed & 2) && (!strncmp (ctx->hdrs[i]->path, "cur/", 4))))
    {
      /* This message disappeared, so we need to simulate a "reopen"
       * event.  We know it disappeared because we just scanned the
       * subdirectory it used to reside in.
       */
      occult = 1;
    }
    else
    {
      /* This message resides in a subdirectory which was not
       * modified, so we assume that it is still present and
       * unchanged.
       */
      ctx->hdrs[i]->active = 1;
    }
  }

  /* destroy the file name hash */
  hash_destroy (&fnames, NULL);

  /* If we didn't just get new mail, update the tables. */
  if (occult)
    maildir_update_tables (ctx, index_hint);
  
  /* do any delayed parsing we need to do. */
  maildir_delayed_parsing (ctx, &md, NULL);

  /* Incorporate new messages */
  have_new = maildir_move_to_context (ctx, &md);

  return occult ? M_REOPENED : (have_new ? M_NEW_MAIL : 0);
}

/* 
 * This function handles arrival of new mail and reopening of
 * mh/maildir folders. Things are getting rather complex because we
 * don't have a well-defined "mailbox order", so the tricks from
 * mbox.c and mx.c won't work here.
 *
 * Don't change this code unless you _really_ understand what
 * happens.
 *
 */

int mh_check_mailbox (CONTEXT * ctx, int *index_hint)
{
  char buf[_POSIX_PATH_MAX];
  struct stat st, st_cur;
  short modified = 0, have_new = 0, occult = 0;
  struct maildir *md, *p;
  struct maildir **last = NULL;
  struct mh_sequences mhs;
  HASH *fnames;
  int i;
  struct mh_data *data = mh_data (ctx);

  if (!option (OPTCHECKNEW))
    return 0;

  strfcpy (buf, ctx->path, sizeof (buf));
  if (stat (buf, &st) == -1)
    return -1;
  
  /* create .mh_sequences when there isn't one. */
  snprintf (buf, sizeof (buf), "%s/.mh_sequences", ctx->path);
  if ((i = stat (buf, &st_cur)) == -1 && errno == ENOENT)
  {
    char *tmp;
    FILE *fp = NULL;
    
    if (mh_mkstemp (ctx, &fp, &tmp) == 0)
    {
      safe_fclose (&fp);
      if (safe_rename (tmp, buf) == -1)
	unlink (tmp);
      FREE (&tmp);
    }
  }

  if (i == -1 && stat (buf, &st_cur) == -1)
    modified = 1;

  if (st.st_mtime > ctx->mtime || st_cur.st_mtime > data->mtime_cur)
    modified = 1;

  if (!modified)
    return 0;

  data->mtime_cur = st_cur.st_mtime;
  ctx->mtime = st.st_mtime;

  memset (&mhs, 0, sizeof (mhs));

  md   = NULL;
  last = &md;

  maildir_parse_dir (ctx, &last, NULL, NULL, NULL);
  maildir_delayed_parsing (ctx, &md, NULL);

  if (mh_read_sequences (&mhs, ctx->path) < 0)
    return -1;
  mh_update_maildir (md, &mhs);
  mhs_free_sequences (&mhs);

  /* check for modifications and adjust flags */
  fnames = hash_create (1031, 0);

  for (p = md; p; p = p->next)
  {
    /* the hash key must survive past the header, which is freed below. */
    p->canon_fname = safe_strdup (p->h->path);
    hash_insert (fnames, p->canon_fname, p, 0);
  }

  for (i = 0; i < ctx->msgcount; i++)
  {
    ctx->hdrs[i]->active = 0;

    if ((p = hash_find (fnames, ctx->hdrs[i]->path)) && p->h &&
	(mbox_strict_cmp_headers (ctx->hdrs[i], p->h)))
    {
      ctx->hdrs[i]->active = 1;
      /* found the right message */
      if (!ctx->hdrs[i]->changed)
	maildir_update_flags (ctx, ctx->hdrs[i], p->h);

      mutt_free_header (&p->h);
    }
    else /* message has disappeared */
      occult = 1;
  }

  /* destroy the file name hash */

  hash_destroy (&fnames, NULL);

  /* If we didn't just get new mail, update the tables. */
  if (occult)
    maildir_update_tables (ctx, index_hint);

  /* Incorporate new messages */
  have_new = maildir_move_to_context (ctx, &md);

  return occult ? M_REOPENED : (have_new ? M_NEW_MAIL : 0);
}




/*
 * These functions try to find a message in a maildir folder when it
 * has moved under our feet.  Note that this code is rather expensive, but
 * then again, it's called rarely.
 */

static FILE *_maildir_open_find_message (const char *folder, const char *unique,
				  const char *subfolder, char **newname)
{
  char dir[_POSIX_PATH_MAX];
  char tunique[_POSIX_PATH_MAX];
  char fname[_POSIX_PATH_MAX];

  DIR *dp;
  struct dirent *de;

  FILE *fp = NULL;
  int oe = ENOENT;

  snprintf (dir, sizeof (dir), "%s/%s", folder, subfolder);

  if ((dp = opendir (dir)) == NULL)
  {
    errno = ENOENT;
    return NULL;
  }

  while ((de = readdir (dp)))
  {
    maildir_canon_filename (tunique, de->d_name, sizeof (tunique));

    if (!mutt_strcmp (tunique, unique))
    {
      snprintf (fname, sizeof (fname), "%s/%s/%s", folder, subfolder,
		de->d_name);
      fp = fopen (fname, "r");	/* __FOPEN_CHECKED__ */
      oe = errno;
      break;
    }
  }

  closedir (dp);

  if (newname && fp)
    *newname = safe_strdup(fname);

  errno = oe;
  return fp;
}

FILE *maildir_open_find_message (const char *folder, const char *msg,
                                  char **newname)
{
  char unique[_POSIX_PATH_MAX];
  FILE *fp;

  static unsigned int new_hits = 0, cur_hits = 0;	/* simple dynamic optimization */

  maildir_canon_filename (unique, msg, sizeof (unique));

  if (
      (fp =
       _maildir_open_find_message (folder, unique,
				   new_hits > cur_hits ? "new" : "cur",
				   newname))
      || errno != ENOENT)
  {
    if (new_hits < UINT_MAX && cur_hits < UINT_MAX)
    {
      new_hits += (new_hits > cur_hits ? 1 : 0);
      cur_hits += (new_hits > cur_hits ? 0 : 1);
    }

    return fp;
  }
  if (
      (fp =
       _maildir_open_find_message (folder, unique,
				   new_hits > cur_hits ? "cur" : "new",
				   newname))
      || errno != ENOENT)
  {
    if (new_hits < UINT_MAX && cur_hits < UINT_MAX)
    {
      new_hits += (new_hits > cur_hits ? 0 : 1);
      cur_hits += (new_hits > cur_hits ? 1 : 0);
    }

    return fp;
  }

  return NULL;
}


/*
 * Returns:
 * 1 if there are no messages in the mailbox
 * 0 if there are messages in the mailbox
 * -1 on error
 */
int maildir_check_empty (const char *path)
{
  DIR *dp;
  struct dirent *de;
  int r = 1; /* assume empty until we find a message */
  char realpath[_POSIX_PATH_MAX];
  int iter = 0;

  /* Strategy here is to look for any file not beginning with a period */

  do {
    /* we do "cur" on the first iteration since its more likely that we'll
     * find old messages without having to scan both subdirs
     */
    snprintf (realpath, sizeof (realpath), "%s/%s", path,
	      iter == 0 ? "cur" : "new");
    if ((dp = opendir (realpath)) == NULL)
      return -1;
    while ((de = readdir (dp)))
    {
      if (*de->d_name != '.')
      {
	r = 0;
	break;
      }
    }
    closedir (dp);
    iter++;
  } while (r && iter < 2);

  return r;
}

/*
 * Returns:
 * 1 if there are no messages in the mailbox
 * 0 if there are messages in the mailbox
 * -1 on error
 */
int mh_check_empty (const char *path)
{
  DIR *dp;
  struct dirent *de;
  int r = 1; /* assume empty until we find a message */
  
  if ((dp = opendir (path)) == NULL)
    return -1;
  while ((de = readdir (dp)))
  {
    if (mh_valid_message (de->d_name))
    {
      r = 0;
      break;
    }
  }
  closedir (dp);
  
  return r;
}

int mx_is_maildir (const char *path)
{
  char tmp[_POSIX_PATH_MAX];
  struct stat st;

  snprintf (tmp, sizeof (tmp), "%s/cur", path);
  if (stat (tmp, &st) == 0 && S_ISDIR (st.st_mode))
    return 1;
  return 0;
}

int mx_is_mh (const char *path)
{
  char tmp[_POSIX_PATH_MAX];

  snprintf (tmp, sizeof (tmp), "%s/.mh_sequences", path);
  if (access (tmp, F_OK) == 0)
    return 1;

  snprintf (tmp, sizeof (tmp), "%s/.xmhcache", path);
  if (access (tmp, F_OK) == 0)
    return 1;

  snprintf (tmp, sizeof (tmp), "%s/.mew_cache", path);
  if (access (tmp, F_OK) == 0)
    return 1;

  snprintf (tmp, sizeof (tmp), "%s/.mew-cache", path);
  if (access (tmp, F_OK) == 0)
    return 1;

  snprintf (tmp, sizeof (tmp), "%s/.sylpheed_cache", path);
  if (access (tmp, F_OK) == 0)
    return 1;

  /*
   * ok, this isn't an mh folder, but mh mode can be used to read
   * Usenet news from the spool. ;-)
   */

  snprintf (tmp, sizeof (tmp), "%s/.overview", path);
  if (access (tmp, F_OK) == 0)
    return 1;

  return 0;
}<|MERGE_RESOLUTION|>--- conflicted
+++ resolved
@@ -1787,12 +1787,8 @@
 
       }
     }
-<<<<<<< HEAD
     else if (h->changed || h->attach_del ||
-=======
-    else if (ctx->hdrs[i]->changed || ctx->hdrs[i]->attach_del ||
-	     ctx->hdrs[i]->label_changed ||
->>>>>>> 3ad3e06d
+	     h->label_changed ||
 	     (ctx->magic == M_MAILDIR
 	      && (option (OPTMAILDIRTRASH) || h->trash)
 	      && (h->deleted != h->trash)))
